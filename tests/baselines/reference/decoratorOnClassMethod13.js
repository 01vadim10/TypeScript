--- conflicted
+++ resolved
@@ -1,34 +1,30 @@
-//// [decoratorOnClassMethod13.ts]
+//// [decoratorOnClassMethod13.ts]
 declare function dec(): <T>(target: any, propertyKey: string, descriptor: TypedPropertyDescriptor<T>) => TypedPropertyDescriptor<T>;
 
 class C {
     @dec ["1"]() { }
     @dec ["b"]() { }
-}
-
-//// [decoratorOnClassMethod13.js]
-<<<<<<< HEAD
-if (typeof __decorate !== "function") __decorate = function (decorators, target, key, desc) {
-=======
-var __decorate = (this && this.__decorate) || function (decorators, target, key, desc) {
->>>>>>> 3d0daef8
-    if (typeof Reflect === "object" && typeof Reflect.decorate === "function") return Reflect.decorate(decorators, target, key, desc);
-    switch (arguments.length) {
-        case 2: return decorators.reduceRight(function(o, d) { return (d && d(o)) || o; }, target);
-        case 3: return decorators.reduceRight(function(o, d) { return (d && d(target, key)), void 0; }, void 0);
-        case 4: return decorators.reduceRight(function(o, d) { return (d && d(target, key, o)) || o; }, desc);
-    }
-};
-class C {
-    [_a = "1"]() { }
-    [_b = "b"]() { }
-}
-Object.defineProperty(C.prototype, _a,
-    __decorate([
-        dec
-    ], C.prototype, _a, Object.getOwnPropertyDescriptor(C.prototype, _a)));
-Object.defineProperty(C.prototype, _b,
-    __decorate([
-        dec
-    ], C.prototype, _b, Object.getOwnPropertyDescriptor(C.prototype, _b)));
-var _a, _b;
+}
+
+//// [decoratorOnClassMethod13.js]
+var __decorate = (this && this.__decorate) || function (decorators, target, key, desc) {
+    if (typeof Reflect === "object" && typeof Reflect.decorate === "function") return Reflect.decorate(decorators, target, key, desc);
+    switch (arguments.length) {
+        case 2: return decorators.reduceRight(function(o, d) { return (d && d(o)) || o; }, target);
+        case 3: return decorators.reduceRight(function(o, d) { return (d && d(target, key)), void 0; }, void 0);
+        case 4: return decorators.reduceRight(function(o, d) { return (d && d(target, key, o)) || o; }, desc);
+    }
+};
+class C {
+    [_a = "1"]() { }
+    [_b = "b"]() { }
+}
+Object.defineProperty(C.prototype, _a,
+    __decorate([
+        dec
+    ], C.prototype, _a, Object.getOwnPropertyDescriptor(C.prototype, _a)));
+Object.defineProperty(C.prototype, _b,
+    __decorate([
+        dec
+    ], C.prototype, _b, Object.getOwnPropertyDescriptor(C.prototype, _b)));
+var _a, _b;