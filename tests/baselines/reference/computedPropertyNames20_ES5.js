//// [computedPropertyNames20_ES5.ts]
var obj = {
    [this.bar]: 0
}

//// [computedPropertyNames20_ES5.js]
<<<<<<< HEAD
var obj = (_a = {}, _a[this.bar] =
    0, _a);
=======
var obj = (_a = {},
    _a[this.bar] = 0,
    _a);
>>>>>>> 7b22880b
var _a;
<|MERGE_RESOLUTION|>--- conflicted
+++ resolved
@@ -1,15 +1,10 @@
-//// [computedPropertyNames20_ES5.ts]
+//// [computedPropertyNames20_ES5.ts]
 var obj = {
     [this.bar]: 0
-}
-
-//// [computedPropertyNames20_ES5.js]
-<<<<<<< HEAD
-var obj = (_a = {}, _a[this.bar] =
-    0, _a);
-=======
-var obj = (_a = {},
-    _a[this.bar] = 0,
-    _a);
->>>>>>> 7b22880b
-var _a;
+}
+
+//// [computedPropertyNames20_ES5.js]
+var obj = (_a = {},
+    _a[this.bar] = 0,
+    _a);
+var _a;