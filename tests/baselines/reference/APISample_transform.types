--- conflicted
+++ resolved
@@ -1,50 +1,44 @@
-=== tests/cases/compiler/APISample_transform.ts ===
-
-/*
- * Note: This test is a public API sample. The sample sources can be found 
-         at: https://github.com/Microsoft/TypeScript/wiki/Using-the-Compiler-API#a-simple-transform-function
- *       Please log a "breaking change" issue for any API breaking change affecting this issue
- */
-
-declare var console: any;
->console : any, Symbol(console, Decl(APISample_transform.ts, 7, 11))
-
-import * as ts from "typescript";
->ts : typeof ts, Symbol(ts, Decl(APISample_transform.ts, 9, 6))
-
-const source = "let x: string  = 'string'";
->source : string, Symbol(source, Decl(APISample_transform.ts, 11, 5))
->"let x: string  = 'string'" : string
-
-let result = ts.transpile(source, { module: ts.ModuleKind.CommonJS });
->result : string, Symbol(result, Decl(APISample_transform.ts, 13, 3))
->ts.transpile(source, { module: ts.ModuleKind.CommonJS }) : string
-<<<<<<< HEAD
->ts.transpile : (input: string, compilerOptions?: ts.CompilerOptions, fileName?: string, diagnostics?: ts.Diagnostic[]) => string, Symbol(ts.transpile, Decl(typescript.d.ts, 1730, 5))
->ts : typeof ts, Symbol(ts, Decl(APISample_transform.ts, 9, 6))
->transpile : (input: string, compilerOptions?: ts.CompilerOptions, fileName?: string, diagnostics?: ts.Diagnostic[]) => string, Symbol(ts.transpile, Decl(typescript.d.ts, 1730, 5))
-=======
->ts.transpile : (input: string, compilerOptions?: ts.CompilerOptions, fileName?: string, diagnostics?: ts.Diagnostic[]) => string, Symbol(ts.transpile, Decl(typescript.d.ts, 1728, 5))
->ts : typeof ts, Symbol(ts, Decl(APISample_transform.ts, 9, 6))
->transpile : (input: string, compilerOptions?: ts.CompilerOptions, fileName?: string, diagnostics?: ts.Diagnostic[]) => string, Symbol(ts.transpile, Decl(typescript.d.ts, 1728, 5))
->>>>>>> 695efa9e
->source : string, Symbol(source, Decl(APISample_transform.ts, 11, 5))
->{ module: ts.ModuleKind.CommonJS } : { [x: string]: ts.ModuleKind; module: ts.ModuleKind; }
->module : ts.ModuleKind, Symbol(module, Decl(APISample_transform.ts, 13, 35))
->ts.ModuleKind.CommonJS : ts.ModuleKind, Symbol(ts.ModuleKind.CommonJS, Decl(typescript.d.ts, 1109, 17))
->ts.ModuleKind : typeof ts.ModuleKind, Symbol(ts.ModuleKind, Decl(typescript.d.ts, 1107, 5))
->ts : typeof ts, Symbol(ts, Decl(APISample_transform.ts, 9, 6))
->ModuleKind : typeof ts.ModuleKind, Symbol(ts.ModuleKind, Decl(typescript.d.ts, 1107, 5))
->CommonJS : ts.ModuleKind, Symbol(ts.ModuleKind.CommonJS, Decl(typescript.d.ts, 1109, 17))
-
-console.log(JSON.stringify(result));
->console.log(JSON.stringify(result)) : any
->console.log : any
->console : any, Symbol(console, Decl(APISample_transform.ts, 7, 11))
->log : any
->JSON.stringify(result) : string
->JSON.stringify : { (value: any): string; (value: any, replacer: (key: string, value: any) => any): string; (value: any, replacer: any[]): string; (value: any, replacer: (key: string, value: any) => any, space: any): string; (value: any, replacer: any[], space: any): string; }, Symbol(JSON.stringify, Decl(lib.d.ts, 964, 70), Decl(lib.d.ts, 969, 34), Decl(lib.d.ts, 975, 78), Decl(lib.d.ts, 981, 51), Decl(lib.d.ts, 988, 90))
->JSON : JSON, Symbol(JSON, Decl(lib.d.ts, 955, 42), Decl(lib.d.ts, 1000, 11))
->stringify : { (value: any): string; (value: any, replacer: (key: string, value: any) => any): string; (value: any, replacer: any[]): string; (value: any, replacer: (key: string, value: any) => any, space: any): string; (value: any, replacer: any[], space: any): string; }, Symbol(JSON.stringify, Decl(lib.d.ts, 964, 70), Decl(lib.d.ts, 969, 34), Decl(lib.d.ts, 975, 78), Decl(lib.d.ts, 981, 51), Decl(lib.d.ts, 988, 90))
->result : string, Symbol(result, Decl(APISample_transform.ts, 13, 3))
-
+=== tests/cases/compiler/APISample_transform.ts ===
+
+/*
+ * Note: This test is a public API sample. The sample sources can be found 
+         at: https://github.com/Microsoft/TypeScript/wiki/Using-the-Compiler-API#a-simple-transform-function
+ *       Please log a "breaking change" issue for any API breaking change affecting this issue
+ */
+
+declare var console: any;
+>console : any, Symbol(console, Decl(APISample_transform.ts, 7, 11))
+
+import * as ts from "typescript";
+>ts : typeof ts, Symbol(ts, Decl(APISample_transform.ts, 9, 6))
+
+const source = "let x: string  = 'string'";
+>source : string, Symbol(source, Decl(APISample_transform.ts, 11, 5))
+>"let x: string  = 'string'" : string
+
+let result = ts.transpile(source, { module: ts.ModuleKind.CommonJS });
+>result : string, Symbol(result, Decl(APISample_transform.ts, 13, 3))
+>ts.transpile(source, { module: ts.ModuleKind.CommonJS }) : string
+>ts.transpile : (input: string, compilerOptions?: ts.CompilerOptions, fileName?: string, diagnostics?: ts.Diagnostic[]) => string, Symbol(ts.transpile, Decl(typescript.d.ts, 1729, 5))
+>ts : typeof ts, Symbol(ts, Decl(APISample_transform.ts, 9, 6))
+>transpile : (input: string, compilerOptions?: ts.CompilerOptions, fileName?: string, diagnostics?: ts.Diagnostic[]) => string, Symbol(ts.transpile, Decl(typescript.d.ts, 1729, 5))
+>source : string, Symbol(source, Decl(APISample_transform.ts, 11, 5))
+>{ module: ts.ModuleKind.CommonJS } : { [x: string]: ts.ModuleKind; module: ts.ModuleKind; }
+>module : ts.ModuleKind, Symbol(module, Decl(APISample_transform.ts, 13, 35))
+>ts.ModuleKind.CommonJS : ts.ModuleKind, Symbol(ts.ModuleKind.CommonJS, Decl(typescript.d.ts, 1109, 17))
+>ts.ModuleKind : typeof ts.ModuleKind, Symbol(ts.ModuleKind, Decl(typescript.d.ts, 1107, 5))
+>ts : typeof ts, Symbol(ts, Decl(APISample_transform.ts, 9, 6))
+>ModuleKind : typeof ts.ModuleKind, Symbol(ts.ModuleKind, Decl(typescript.d.ts, 1107, 5))
+>CommonJS : ts.ModuleKind, Symbol(ts.ModuleKind.CommonJS, Decl(typescript.d.ts, 1109, 17))
+
+console.log(JSON.stringify(result));
+>console.log(JSON.stringify(result)) : any
+>console.log : any
+>console : any, Symbol(console, Decl(APISample_transform.ts, 7, 11))
+>log : any
+>JSON.stringify(result) : string
+>JSON.stringify : { (value: any): string; (value: any, replacer: (key: string, value: any) => any): string; (value: any, replacer: any[]): string; (value: any, replacer: (key: string, value: any) => any, space: any): string; (value: any, replacer: any[], space: any): string; }, Symbol(JSON.stringify, Decl(lib.d.ts, 964, 70), Decl(lib.d.ts, 969, 34), Decl(lib.d.ts, 975, 78), Decl(lib.d.ts, 981, 51), Decl(lib.d.ts, 988, 90))
+>JSON : JSON, Symbol(JSON, Decl(lib.d.ts, 955, 42), Decl(lib.d.ts, 1000, 11))
+>stringify : { (value: any): string; (value: any, replacer: (key: string, value: any) => any): string; (value: any, replacer: any[]): string; (value: any, replacer: (key: string, value: any) => any, space: any): string; (value: any, replacer: any[], space: any): string; }, Symbol(JSON.stringify, Decl(lib.d.ts, 964, 70), Decl(lib.d.ts, 969, 34), Decl(lib.d.ts, 975, 78), Decl(lib.d.ts, 981, 51), Decl(lib.d.ts, 988, 90))
+>result : string, Symbol(result, Decl(APISample_transform.ts, 13, 3))
+