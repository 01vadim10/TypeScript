{
    "kind": "JSDocComment",
    "pos": 0,
    "end": 34,
    "tags": {
        "0": {
            "kind": "JSDocParameterTag",
            "pos": 8,
            "end": 29,
            "atToken": {
                "kind": "AtToken",
                "pos": 8,
                "end": 9
            },
            "tagName": {
                "kind": "Identifier",
                "pos": 9,
                "end": 14,
                "escapedText": "param"
            },
<<<<<<< HEAD
=======
            "preParameterName": {
                "kind": "Identifier",
                "pos": 15,
                "end": 20,
                "escapedText": "name1"
            },
>>>>>>> 5b77ef8b
            "typeExpression": {
                "kind": "JSDocTypeExpression",
                "pos": 21,
                "end": 29,
                "type": {
                    "kind": "NumberKeyword",
                    "pos": 22,
                    "end": 28
                }
            },
            "name": {
                "kind": "Identifier",
                "pos": 15,
                "end": 20,
                "escapedText": "name1"
            },
            "isNameFirst": true,
            "isBracketed": false,
            "comment": ""
        },
        "length": 1,
        "pos": 8,
        "end": 29
    }
}<|MERGE_RESOLUTION|>--- conflicted
+++ resolved
@@ -18,15 +18,6 @@
                 "end": 14,
                 "escapedText": "param"
             },
-<<<<<<< HEAD
-=======
-            "preParameterName": {
-                "kind": "Identifier",
-                "pos": 15,
-                "end": 20,
-                "escapedText": "name1"
-            },
->>>>>>> 5b77ef8b
             "typeExpression": {
                 "kind": "JSDocTypeExpression",
                 "pos": 21,
