--- conflicted
+++ resolved
@@ -1,553 +1,495 @@
-/// <reference path='fourslash.ts' />
-
-/////// This is simple /// comments
-////function simple() {
-////}
-////
-////sim/*1q*/ple( /*1*/);
-////
-/////// multiLine /// Comments
-/////// This is example of multiline /// comments
-/////// Another multiLine
-////function multiLine() {
-////}
-////mul/*2q*/tiLine( /*2*/);
-////
-/////** this is eg of single line jsdoc style comment */
-////function jsDocSingleLine() {
-////}
-////jsDoc/*3q*/SingleLine(/*3*/);
-////
-////
-/////** this is multiple line jsdoc stule comment
-////*New line1
-////*New Line2*/
-////function jsDocMultiLine() {
-////}
-////jsDocM/*4q*/ultiLine(/*4*/);
-////
-/////** this is multiple line jsdoc stule comment
-////*New line1
-////*New Line2*/
-/////** Shoul mege this line as well
-////* and this too*/ /** Another this one too*/
-////function jsDocMultiLineMerge() {
-////}
-////jsDocMu/*5q*/ltiLineMerge(/*5*/);
-////
-////
-/////// Triple slash comment
-/////** jsdoc comment */
-////function jsDocMixedComments1() {
-////}
-////jsDocMix/*6q*/edComments1(/*6*/);
-////
-/////// Triple slash comment
-/////** jsdoc comment */ /** another jsDocComment*/
-////function jsDocMixedComments2() {
-////}
-////jsDocMi/*7q*/xedComments2(/*7*/);
-////
-/////** jsdoc comment */ /*** malformed jsDocComment*/
-/////// Triple slash comment
-////function jsDocMixedComments3() {
-////}
-////jsDocMixe/*8q*/dComments3(/*8*/);
-////
-/////** jsdoc comment */ /** another jsDocComment*/
-/////// Triple slash comment
-/////// Triple slash comment 2
-////function jsDocMixedComments4() {
-////}
-////jsDocMixed/*9q*/Comments4(/*9*/);
-////
-/////// Triple slash comment 1
-/////** jsdoc comment */ /** another jsDocComment*/
-/////// Triple slash comment
-/////// Triple slash comment 2
-////function jsDocMixedComments5() {
-////}
-////jsDocM/*10q*/ixedComments5(/*10*/);
-////
-/////** another jsDocComment*/
-/////// Triple slash comment 1
-/////// Triple slash comment
-/////// Triple slash comment 2
-/////** jsdoc comment */
-////function jsDocMixedComments6() {
-////}
-////jsDocMix/*11q*/edComments6(/*11*/);
-////
-////// This shoulnot be help comment
-////function noHelpComment1() {
-////}
-////noHel/*12q*/pComment1(/*12*/);
-////
-/////* This shoulnot be help comment */
-////function noHelpComment2() {
-////}
-////noHelpC/*13q*/omment2(/*13*/);
-////
-////function noHelpComment3() {
-////}
-////noHelpC/*14q*/omment3(/*14*/);
-/////** Adds two integers and returns the result
-////  * @param {number} a first number
-////  * @param b second number
-////  */
-////function sum(/*16aq*/a: number, /*17aq*/b: number) {
-////    return /*18*/a + b;
-////}
-/////*15*/s/*16q*/um(/*16*/10, /*17*/20);
-/////** This is multiplication function*/
-/////** @param */
-/////** @param a first number*/
-/////** @param b */
-/////** @param c {
-//// @param d @anotherTag*/
-/////** @param e LastParam @anotherTag*/
-////function multiply(/*19aq*/a: number, /*20aq*/b: number, /*21aq*/c?: number, /*22aq*/d?, /*23aq*/e?) {
-////}
-////mult/*19q*/iply(/*19*/10,/*20*/ 20,/*21*/ 30, /*22*/40, /*23*/50);
-/////** fn f1 with number
-////* @param { string} b about b
-////*/
-////function f1(/*25aq*/a: number);
-////function f1(/*26aq*/b: string);
-/////**@param opt optional parameter*/
-////function f1(aOrb, opt?) {
-////    return /*24*/aOrb;
-////}
-////f/*25q*/1(/*25*/10);
-////f/*26q*/1(/*26*/"hello");
-/////*27*/
-/////** This is subtract function
-////@param { a
-////*@param { number | } b this is about b
-////@param { { () => string; } } c this is optional param c
-////@param { { () => string; } d this is optional param d
-////@param { { () => string; } } e this is optional param e
-////@param { { { () => string; } } f this is optional param f
-////*/
-////function subtract(/*28aq*/a: number, /*29aq*/b: number, /*30aq*/c?: () => string, /*31aq*/d?: () => string, /*32aq*/e?: () => string, /*33aq*/f?: () => string) {
-////}
-////subt/*28q*/ract(/*28*/10, /*29*/ 20, /*30*/ null, /*31*/ null, /*32*/ null, /*33*/null);
-/////** this is square function
-////@paramTag { number } a this is input number of paramTag
-////@param { number } a this is input number
-////@returnType { number } it is return type
-////*/
-////function square(/*34aq*/a: number) {
-////    return a * a;
-////}
-////squ/*34q*/are(/*34*/10);
-/////** this is divide function
-////@param { number} a this is a
-////@paramTag { number } g this is optional param g
-////@param { number} b this is b
-////*/
-////function divide(/*35aq*/a: number, /*36aq*/b: number) {
-////}
-////div/*35q*/ide(/*35*/10, /*36*/20);
-/////**
-////Function returns string concat of foo and bar
-////@param			{string}		foo		is string
-////@param		    {string}		bar		is second string
-////*/
-////function fooBar(/*37aq*/foo: string, /*38aq*/bar: string) {
-////    return foo + bar;
-////}
-////fo/*37q*/oBar(/*37*/"foo",/*38*/"bar");
-/////** This is a comment */
-////var x;
-/////** 
-////  * This is a comment 
-////  */
-////var y;
-/////** this is jsdoc style function with param tag as well as inline parameter help
-////*@param a it is first parameter
-////*@param c it is third parameter
-////*/
-////function jsDocParamTest(/** this is inline comment for a *//*40aq*/a: number, /** this is inline comment for b*/ /*41aq*/b: number, /*42aq*/c: number, /*43aq*/d: number) {
-////    return /*39*/a + b + c + d;
-////}
-/////*44*/jsD/*40q*/ocParamTest(/*40*/30, /*41*/40, /*42*/50, /*43*/60);
-/////** This is function comment
-////  * And properly aligned comment 
-////  */
-////function jsDocCommentAlignmentTest1() {
-////}
-////jsDocCom/*45q*/mentAlignmentTest1(/*45*/);
-/////** This is function comment
-////  *     And aligned with 4 space char margin
-////  */
-////function jsDocCommentAlignmentTest2() {
-////}
-////jsDocComme/*46q*/ntAlignmentTest2(/*46*/);
-/////** This is function comment
-////  *     And aligned with 4 space char margin
-////  * @param {string} a this is info about a
-////  *                   spanning on two lines and aligned perfectly
-////  * @param b          this is info about b
-////  *                   spanning on two lines and aligned perfectly
-////  *                   spanning one more line alined perfectly
-////  *                       spanning another line with more margin
-////  * @param c          this is info about b
-////  *  not aligned text about parameter will eat only one space
-////  */
-////function jsDocCommentAlignmentTest3(/*47aq*/a: string, /*48aq*/b, /*49aq*/c) {
-////}
-////jsDocComme/*47q*/ntAlignmentTest3(/*47*/"hello",/*48*/1, /*49*/2);
-/////**/
-////class NoQuic/*50*/kInfoClass {
-////}
-
-goTo.marker('1');
-verify.currentSignatureHelpDocCommentIs("");
-verify.quickInfoAt("1q", "function simple(): void");
-
-goTo.marker('2');
-verify.currentSignatureHelpDocCommentIs("");
-verify.quickInfoAt("2q", "function multiLine(): void");
-
-goTo.marker('3');
-verify.currentSignatureHelpDocCommentIs("this is eg of single line jsdoc style comment ");
-verify.quickInfoAt("3q", "function jsDocSingleLine(): void", "this is eg of single line jsdoc style comment ");
-
-goTo.marker('4');
-verify.currentSignatureHelpDocCommentIs("this is multiple line jsdoc stule comment\nNew line1\nNew Line2");
-verify.quickInfoAt("4q", "function jsDocMultiLine(): void", "this is multiple line jsdoc stule comment\nNew line1\nNew Line2");
-
-goTo.marker('5');
-verify.currentSignatureHelpDocCommentIs("this is multiple line jsdoc stule comment\nNew line1\nNew Line2\nShoul mege this line as well\nand this too\nAnother this one too");
-verify.quickInfoAt("5q", "function jsDocMultiLineMerge(): void", "this is multiple line jsdoc stule comment\nNew line1\nNew Line2\nShoul mege this line as well\nand this too\nAnother this one too");
-
-goTo.marker('6');
-verify.currentSignatureHelpDocCommentIs("jsdoc comment ");
-verify.quickInfoAt("6q", "function jsDocMixedComments1(): void", "jsdoc comment ");
-
-goTo.marker('7');
-verify.currentSignatureHelpDocCommentIs("jsdoc comment \nanother jsDocComment");
-verify.quickInfoAt("7q", "function jsDocMixedComments2(): void", "jsdoc comment \nanother jsDocComment");
-
-goTo.marker('8');
-<<<<<<< HEAD
-verify.currentSignatureHelpDocCommentIs("jsdoc comment ");
-goTo.marker('8q');
-verify.quickInfoIs("function jsDocMixedComments3(): void", "jsdoc comment ");
-=======
-verify.currentSignatureHelpDocCommentIs("jsdoc comment \n* another jsDocComment");
-verify.quickInfoAt("8q", "function jsDocMixedComments3(): void", "jsdoc comment \n* another jsDocComment");
->>>>>>> e9178a59
-
-goTo.marker('9');
-verify.currentSignatureHelpDocCommentIs("jsdoc comment \nanother jsDocComment");
-verify.quickInfoAt("9q", "function jsDocMixedComments4(): void", "jsdoc comment \nanother jsDocComment");
-
-goTo.marker('10');
-verify.currentSignatureHelpDocCommentIs("jsdoc comment \nanother jsDocComment");
-verify.quickInfoAt("10q", "function jsDocMixedComments5(): void", "jsdoc comment \nanother jsDocComment");
-
-goTo.marker('11');
-verify.currentSignatureHelpDocCommentIs("another jsDocComment\njsdoc comment ");
-verify.quickInfoAt("11q", "function jsDocMixedComments6(): void", "another jsDocComment\njsdoc comment ");
-
-goTo.marker('12');
-verify.currentSignatureHelpDocCommentIs("");
-verify.quickInfoAt("12q", "function noHelpComment1(): void");
-
-goTo.marker('13');
-verify.currentSignatureHelpDocCommentIs("");
-verify.quickInfoAt("13q", "function noHelpComment2(): void");
-
-goTo.marker('14');
-verify.currentSignatureHelpDocCommentIs("");
-verify.quickInfoAt("14q", "function noHelpComment3(): void");
-
-goTo.marker('15');
-verify.completionListContains("sum", "function sum(a: number, b: number): number", "Adds two integers and returns the result");
-
-goTo.marker('16');
-verify.currentSignatureHelpDocCommentIs("Adds two integers and returns the result");
-verify.currentParameterHelpArgumentDocCommentIs("first number");
-verify.quickInfos({
-    "16q": ["function sum(a: number, b: number): number", "Adds two integers and returns the result"],
-    "16aq": ["(parameter) a: number", "first number"]
-});
-
-goTo.marker('17');
-verify.currentSignatureHelpDocCommentIs("Adds two integers and returns the result");
-verify.currentParameterHelpArgumentDocCommentIs("second number");
-verify.quickInfoAt("17aq", "(parameter) b: number", "second number");
-
-goTo.marker('18');
-verify.quickInfoIs("(parameter) a: number", "first number");
-verify.completionListContains("a", "(parameter) a: number", "first number");
-verify.completionListContains("b", "(parameter) b: number", "second number");
-
-goTo.marker('19');
-verify.currentSignatureHelpDocCommentIs("This is multiplication function");
-verify.currentParameterHelpArgumentDocCommentIs("first number");
-<<<<<<< HEAD
-goTo.marker('19q');
-verify.quickInfoIs("function multiply(a: number, b: number, c?: number, d?: any, e?: any): void", "This is multiplication function");
-goTo.marker('19aq');
-verify.quickInfoIs("(parameter) a: number", "first number");
-=======
-verify.quickInfos({
-    "19q": [
-        "function multiply(a: number, b: number, c?: number, d?: any, e?: any): void",
-        "This is multiplication function\n@anotherTag\n@anotherTag"
-    ],
-    "19aq": ["(parameter) a: number", "first number"]
-});
->>>>>>> e9178a59
-
-goTo.marker('20');
-verify.currentSignatureHelpDocCommentIs("This is multiplication function");
-verify.currentParameterHelpArgumentDocCommentIs("");
-verify.quickInfoAt("20aq", "(parameter) b: number");
-
-goTo.marker('21');
-<<<<<<< HEAD
-verify.currentSignatureHelpDocCommentIs("This is multiplication function");
-verify.currentParameterHelpArgumentDocCommentIs("");
-goTo.marker('21aq');
-verify.quickInfoIs("(parameter) c: number", "");
-=======
-verify.currentSignatureHelpDocCommentIs("This is multiplication function\n@anotherTag\n@anotherTag");
-verify.currentParameterHelpArgumentDocCommentIs("{");
-verify.quickInfoAt("21aq", "(parameter) c: number", "{");
->>>>>>> e9178a59
-
-goTo.marker('22');
-verify.currentSignatureHelpDocCommentIs("This is multiplication function");
-verify.currentParameterHelpArgumentDocCommentIs("");
-verify.quickInfoAt("22aq", "(parameter) d: any");
-
-goTo.marker('23');
-verify.currentSignatureHelpDocCommentIs("This is multiplication function");
-verify.currentParameterHelpArgumentDocCommentIs("LastParam ");
-verify.quickInfoAt("23aq", "(parameter) e: any", "LastParam ");
-
-goTo.marker('24');
-verify.completionListContains("aOrb", "(parameter) aOrb: any", "");
-verify.completionListContains("opt", "(parameter) opt: any", "optional parameter");
-
-goTo.marker('25');
-verify.currentSignatureHelpDocCommentIs("fn f1 with number");
-verify.currentParameterHelpArgumentDocCommentIs("");
-verify.quickInfos({
-    "25q": ["function f1(a: number): any (+1 overload)", "fn f1 with number"],
-    "25aq": "(parameter) a: number"
-});
-
-goTo.marker('26');
-verify.currentSignatureHelpDocCommentIs("");
-verify.currentParameterHelpArgumentDocCommentIs("");
-verify.quickInfos({
-    "26q": "function f1(b: string): any (+1 overload)",
-    "26aq": "(parameter) b: string"
-});
-
-goTo.marker('27');
-verify.completionListContains("multiply", "function multiply(a: number, b: number, c?: number, d?: any, e?: any): void", "This is multiplication function");
-verify.completionListContains("f1", "function f1(a: number): any (+1 overload)", "fn f1 with number");
-
-goTo.marker('28');
-verify.currentSignatureHelpDocCommentIs("This is subtract function{ () => string; } } f this is optional param f");
-verify.currentParameterHelpArgumentDocCommentIs("");
-<<<<<<< HEAD
-goTo.marker('28q');
-verify.quickInfoIs("function subtract(a: number, b: number, c?: () => string, d?: () => string, e?: () => string, f?: () => string): void", "This is subtract function{ () => string; } } f this is optional param f");
-goTo.marker('28aq');
-verify.quickInfoIs("(parameter) a: number", "");
-=======
-verify.quickInfos({
-    "28q": [
-        "function subtract(a: number, b: number, c?: () => string, d?: () => string, e?: () => string, f?: () => string): void",
-        "This is subtract function"
-    ],
-    "28aq": "(parameter) a: number"
-});
->>>>>>> e9178a59
-
-goTo.marker('29');
-verify.currentSignatureHelpDocCommentIs("This is subtract function{ () => string; } } f this is optional param f");
-verify.currentParameterHelpArgumentDocCommentIs("this is about b");
-verify.quickInfoAt("29aq", "(parameter) b: number", "this is about b");
-
-goTo.marker('30');
-verify.currentSignatureHelpDocCommentIs("This is subtract function{ () => string; } } f this is optional param f");
-verify.currentParameterHelpArgumentDocCommentIs("this is optional param c");
-verify.quickInfoAt("30aq", "(parameter) c: () => string", "this is optional param c");
-
-goTo.marker('31');
-<<<<<<< HEAD
-verify.currentSignatureHelpDocCommentIs("This is subtract function{ () => string; } } f this is optional param f");
-verify.currentParameterHelpArgumentDocCommentIs("this is optional param d");
-goTo.marker('31aq');
-verify.quickInfoIs("(parameter) d: () => string", "this is optional param d");
-=======
-verify.currentSignatureHelpDocCommentIs("This is subtract function");
-verify.currentParameterHelpArgumentDocCommentIs("");
-verify.quickInfoAt("31aq", "(parameter) d: () => string");
->>>>>>> e9178a59
-
-goTo.marker('32');
-verify.currentSignatureHelpDocCommentIs("This is subtract function{ () => string; } } f this is optional param f");
-verify.currentParameterHelpArgumentDocCommentIs("this is optional param e");
-verify.quickInfoAt("32aq", "(parameter) e: () => string", "this is optional param e");
-
-goTo.marker('33');
-verify.currentSignatureHelpDocCommentIs("This is subtract function{ () => string; } } f this is optional param f");
-verify.currentParameterHelpArgumentDocCommentIs("");
-verify.quickInfoAt("33aq", "(parameter) f: () => string");
-
-goTo.marker('34');
-verify.currentSignatureHelpDocCommentIs("this is square function");
-verify.currentParameterHelpArgumentDocCommentIs("this is input number");
-<<<<<<< HEAD
-goTo.marker('34q');
-verify.quickInfoIs("function square(a: number): number", "this is square function");
-goTo.marker('34aq');
-verify.quickInfoIs("(parameter) a: number", "this is input number");
-=======
-verify.quickInfos({
-    "34q": [
-        "function square(a: number): number",
-        "this is square function\n@paramTag { number } a this is input number of paramTag\n@returnType { number } it is return type"
-    ],
-    "34aq": [
-        "(parameter) a: number",
-        "this is input number"
-    ]
-});
->>>>>>> e9178a59
-
-goTo.marker('35');
-verify.currentSignatureHelpDocCommentIs("this is divide function");
-verify.currentParameterHelpArgumentDocCommentIs("this is a");
-<<<<<<< HEAD
-goTo.marker('35q');
-verify.quickInfoIs("function divide(a: number, b: number): void", "this is divide function");
-goTo.marker('35aq');
-verify.quickInfoIs("(parameter) a: number", "this is a");
-=======
-verify.quickInfos({
-    "35q": [
-        "function divide(a: number, b: number): void",
-        "this is divide function\n@paramTag { number } g this is optional param g"
-    ],
-    "35aq": [
-        "(parameter) a: number",
-        "this is a"
-    ]
-});
->>>>>>> e9178a59
-
-goTo.marker('36');
-verify.currentSignatureHelpDocCommentIs("this is divide function");
-verify.currentParameterHelpArgumentDocCommentIs("this is b");
-verify.quickInfoAt("36aq", "(parameter) b: number", "this is b");
-
-goTo.marker('37');
-verify.currentSignatureHelpDocCommentIs("Function returns string concat of foo and bar");
-verify.currentParameterHelpArgumentDocCommentIs("is string");
-verify.quickInfos({
-    "37q": ["function fooBar(foo: string, bar: string): string", "Function returns string concat of foo and bar"],
-    "37aq": ["(parameter) foo: string", "is string"]
-});
-
-goTo.marker('38');
-verify.currentSignatureHelpDocCommentIs("Function returns string concat of foo and bar");
-verify.currentParameterHelpArgumentDocCommentIs("is second string");
-verify.quickInfoAt("38aq", "(parameter) bar: string", "is second string");
-
-goTo.marker('39');
-verify.completionListContains("a", "(parameter) a: number", "it is first parameter\nthis is inline comment for a ");
-verify.completionListContains("b", "(parameter) b: number", "this is inline comment for b");
-verify.completionListContains("c", "(parameter) c: number", "it is third parameter");
-verify.completionListContains("d", "(parameter) d: number", "");
-
-goTo.marker('40');
-verify.currentSignatureHelpDocCommentIs("this is jsdoc style function with param tag as well as inline parameter help");
-verify.currentParameterHelpArgumentDocCommentIs("it is first parameter\nthis is inline comment for a ");
-verify.quickInfos({
-    "40q": [
-        "function jsDocParamTest(a: number, b: number, c: number, d: number): number",
-        "this is jsdoc style function with param tag as well as inline parameter help"
-    ],
-    "40aq": [
-        "(parameter) a: number",
-        "it is first parameter\nthis is inline comment for a "
-    ]
-});
-
-goTo.marker('41');
-verify.currentSignatureHelpDocCommentIs("this is jsdoc style function with param tag as well as inline parameter help");
-verify.currentParameterHelpArgumentDocCommentIs("this is inline comment for b");
-verify.quickInfoAt("41aq", "(parameter) b: number", "this is inline comment for b");
-
-goTo.marker('42');
-verify.currentSignatureHelpDocCommentIs("this is jsdoc style function with param tag as well as inline parameter help");
-verify.currentParameterHelpArgumentDocCommentIs("it is third parameter");
-verify.quickInfoAt("42aq", "(parameter) c: number", "it is third parameter");
-
-goTo.marker('43');
-verify.currentSignatureHelpDocCommentIs("this is jsdoc style function with param tag as well as inline parameter help");
-verify.currentParameterHelpArgumentDocCommentIs("");
-verify.quickInfoAt("43aq", "(parameter) d: number");
-
-goTo.marker('44');
-verify.completionListContains("jsDocParamTest", "function jsDocParamTest(a: number, b: number, c: number, d: number): number", "this is jsdoc style function with param tag as well as inline parameter help");
-verify.completionListContains("x", "var x: any", "This is a comment ");
-verify.completionListContains("y", "var y: any", "This is a comment ");
-
-goTo.marker('45');
-verify.currentSignatureHelpDocCommentIs("This is function comment\nAnd properly aligned comment ");
-verify.quickInfoAt("45q", "function jsDocCommentAlignmentTest1(): void", "This is function comment\nAnd properly aligned comment ");
-
-goTo.marker('46');
-verify.currentSignatureHelpDocCommentIs("This is function comment\n    And aligned with 4 space char margin");
-verify.quickInfoAt("46q", "function jsDocCommentAlignmentTest2(): void", "This is function comment\n    And aligned with 4 space char margin");
-
-goTo.marker('47');
-verify.currentSignatureHelpDocCommentIs("This is function comment\n    And aligned with 4 space char margin");
-verify.currentParameterHelpArgumentDocCommentIs("this is info about a\nspanning on two lines and aligned perfectly");
-verify.quickInfos({
-    "47q": [
-        "function jsDocCommentAlignmentTest3(a: string, b: any, c: any): void",
-        "This is function comment\n    And aligned with 4 space char margin"
-    ],
-    "47aq": [
-        "(parameter) a: string",
-        "this is info about a\nspanning on two lines and aligned perfectly"
-    ]
-});
-
-goTo.marker('48');
-verify.currentSignatureHelpDocCommentIs("This is function comment\n    And aligned with 4 space char margin");
-verify.currentParameterHelpArgumentDocCommentIs("this is info about b\nspanning on two lines and aligned perfectly\nspanning one more line alined perfectly\n    spanning another line with more margin");
-verify.quickInfoAt("48aq", "(parameter) b: any", "this is info about b\nspanning on two lines and aligned perfectly\nspanning one more line alined perfectly\n    spanning another line with more margin");
-
-goTo.marker('49');
-verify.currentSignatureHelpDocCommentIs("This is function comment\n    And aligned with 4 space char margin");
-verify.currentParameterHelpArgumentDocCommentIs("this is info about b\nnot aligned text about parameter will eat only one space");
-<<<<<<< HEAD
-goTo.marker('49aq');
-verify.quickInfoIs("(parameter) c: any", "this is info about b\nnot aligned text about parameter will eat only one space");
-
-goTo.marker('50');
-verify.quickInfoIs("class NoQuickInfoClass", "");
-
-=======
-verify.quickInfos({
-    "49aq": [
-        "(parameter) c: any",
-        "this is info about b\nnot aligned text about parameter will eat only one space"
-    ],
-    50: "class NoQuickInfoClass"
-});
-
->>>>>>> e9178a59
+/// <reference path='fourslash.ts' />
+
+/////// This is simple /// comments
+////function simple() {
+////}
+////
+////sim/*1q*/ple( /*1*/);
+////
+/////// multiLine /// Comments
+/////// This is example of multiline /// comments
+/////// Another multiLine
+////function multiLine() {
+////}
+////mul/*2q*/tiLine( /*2*/);
+////
+/////** this is eg of single line jsdoc style comment */
+////function jsDocSingleLine() {
+////}
+////jsDoc/*3q*/SingleLine(/*3*/);
+////
+////
+/////** this is multiple line jsdoc stule comment
+////*New line1
+////*New Line2*/
+////function jsDocMultiLine() {
+////}
+////jsDocM/*4q*/ultiLine(/*4*/);
+////
+/////** this is multiple line jsdoc stule comment
+////*New line1
+////*New Line2*/
+/////** Shoul mege this line as well
+////* and this too*/ /** Another this one too*/
+////function jsDocMultiLineMerge() {
+////}
+////jsDocMu/*5q*/ltiLineMerge(/*5*/);
+////
+////
+/////// Triple slash comment
+/////** jsdoc comment */
+////function jsDocMixedComments1() {
+////}
+////jsDocMix/*6q*/edComments1(/*6*/);
+////
+/////// Triple slash comment
+/////** jsdoc comment */ /** another jsDocComment*/
+////function jsDocMixedComments2() {
+////}
+////jsDocMi/*7q*/xedComments2(/*7*/);
+////
+/////** jsdoc comment */ /*** malformed jsDocComment*/
+/////// Triple slash comment
+////function jsDocMixedComments3() {
+////}
+////jsDocMixe/*8q*/dComments3(/*8*/);
+////
+/////** jsdoc comment */ /** another jsDocComment*/
+/////// Triple slash comment
+/////// Triple slash comment 2
+////function jsDocMixedComments4() {
+////}
+////jsDocMixed/*9q*/Comments4(/*9*/);
+////
+/////// Triple slash comment 1
+/////** jsdoc comment */ /** another jsDocComment*/
+/////// Triple slash comment
+/////// Triple slash comment 2
+////function jsDocMixedComments5() {
+////}
+////jsDocM/*10q*/ixedComments5(/*10*/);
+////
+/////** another jsDocComment*/
+/////// Triple slash comment 1
+/////// Triple slash comment
+/////// Triple slash comment 2
+/////** jsdoc comment */
+////function jsDocMixedComments6() {
+////}
+////jsDocMix/*11q*/edComments6(/*11*/);
+////
+////// This shoulnot be help comment
+////function noHelpComment1() {
+////}
+////noHel/*12q*/pComment1(/*12*/);
+////
+/////* This shoulnot be help comment */
+////function noHelpComment2() {
+////}
+////noHelpC/*13q*/omment2(/*13*/);
+////
+////function noHelpComment3() {
+////}
+////noHelpC/*14q*/omment3(/*14*/);
+/////** Adds two integers and returns the result
+////  * @param {number} a first number
+////  * @param b second number
+////  */
+////function sum(/*16aq*/a: number, /*17aq*/b: number) {
+////    return /*18*/a + b;
+////}
+/////*15*/s/*16q*/um(/*16*/10, /*17*/20);
+/////** This is multiplication function*/
+/////** @param */
+/////** @param a first number*/
+/////** @param b */
+/////** @param c {
+//// @param d @anotherTag*/
+/////** @param e LastParam @anotherTag*/
+////function multiply(/*19aq*/a: number, /*20aq*/b: number, /*21aq*/c?: number, /*22aq*/d?, /*23aq*/e?) {
+////}
+////mult/*19q*/iply(/*19*/10,/*20*/ 20,/*21*/ 30, /*22*/40, /*23*/50);
+/////** fn f1 with number
+////* @param { string} b about b
+////*/
+////function f1(/*25aq*/a: number);
+////function f1(/*26aq*/b: string);
+/////**@param opt optional parameter*/
+////function f1(aOrb, opt?) {
+////    return /*24*/aOrb;
+////}
+////f/*25q*/1(/*25*/10);
+////f/*26q*/1(/*26*/"hello");
+/////*27*/
+/////** This is subtract function
+////@param { a
+////*@param { number | } b this is about b
+////@param { { () => string; } } c this is optional param c
+////@param { { () => string; } d this is optional param d
+////@param { { () => string; } } e this is optional param e
+////@param { { { () => string; } } f this is optional param f
+////*/
+////function subtract(/*28aq*/a: number, /*29aq*/b: number, /*30aq*/c?: () => string, /*31aq*/d?: () => string, /*32aq*/e?: () => string, /*33aq*/f?: () => string) {
+////}
+////subt/*28q*/ract(/*28*/10, /*29*/ 20, /*30*/ null, /*31*/ null, /*32*/ null, /*33*/null);
+/////** this is square function
+////@paramTag { number } a this is input number of paramTag
+////@param { number } a this is input number
+////@returnType { number } it is return type
+////*/
+////function square(/*34aq*/a: number) {
+////    return a * a;
+////}
+////squ/*34q*/are(/*34*/10);
+/////** this is divide function
+////@param { number} a this is a
+////@paramTag { number } g this is optional param g
+////@param { number} b this is b
+////*/
+////function divide(/*35aq*/a: number, /*36aq*/b: number) {
+////}
+////div/*35q*/ide(/*35*/10, /*36*/20);
+/////**
+////Function returns string concat of foo and bar
+////@param			{string}		foo		is string
+////@param		    {string}		bar		is second string
+////*/
+////function fooBar(/*37aq*/foo: string, /*38aq*/bar: string) {
+////    return foo + bar;
+////}
+////fo/*37q*/oBar(/*37*/"foo",/*38*/"bar");
+/////** This is a comment */
+////var x;
+/////** 
+////  * This is a comment 
+////  */
+////var y;
+/////** this is jsdoc style function with param tag as well as inline parameter help
+////*@param a it is first parameter
+////*@param c it is third parameter
+////*/
+////function jsDocParamTest(/** this is inline comment for a *//*40aq*/a: number, /** this is inline comment for b*/ /*41aq*/b: number, /*42aq*/c: number, /*43aq*/d: number) {
+////    return /*39*/a + b + c + d;
+////}
+/////*44*/jsD/*40q*/ocParamTest(/*40*/30, /*41*/40, /*42*/50, /*43*/60);
+/////** This is function comment
+////  * And properly aligned comment 
+////  */
+////function jsDocCommentAlignmentTest1() {
+////}
+////jsDocCom/*45q*/mentAlignmentTest1(/*45*/);
+/////** This is function comment
+////  *     And aligned with 4 space char margin
+////  */
+////function jsDocCommentAlignmentTest2() {
+////}
+////jsDocComme/*46q*/ntAlignmentTest2(/*46*/);
+/////** This is function comment
+////  *     And aligned with 4 space char margin
+////  * @param {string} a this is info about a
+////  *                   spanning on two lines and aligned perfectly
+////  * @param b          this is info about b
+////  *                   spanning on two lines and aligned perfectly
+////  *                   spanning one more line alined perfectly
+////  *                       spanning another line with more margin
+////  * @param c          this is info about b
+////  *  not aligned text about parameter will eat only one space
+////  */
+////function jsDocCommentAlignmentTest3(/*47aq*/a: string, /*48aq*/b, /*49aq*/c) {
+////}
+////jsDocComme/*47q*/ntAlignmentTest3(/*47*/"hello",/*48*/1, /*49*/2);
+/////**/
+////class NoQuic/*50*/kInfoClass {
+////}
+
+goTo.marker('1');
+verify.currentSignatureHelpDocCommentIs("");
+verify.quickInfoAt("1q", "function simple(): void");
+
+goTo.marker('2');
+verify.currentSignatureHelpDocCommentIs("");
+verify.quickInfoAt("2q", "function multiLine(): void");
+
+goTo.marker('3');
+verify.currentSignatureHelpDocCommentIs("this is eg of single line jsdoc style comment ");
+verify.quickInfoAt("3q", "function jsDocSingleLine(): void", "this is eg of single line jsdoc style comment ");
+
+goTo.marker('4');
+verify.currentSignatureHelpDocCommentIs("this is multiple line jsdoc stule comment\nNew line1\nNew Line2");
+verify.quickInfoAt("4q", "function jsDocMultiLine(): void", "this is multiple line jsdoc stule comment\nNew line1\nNew Line2");
+
+goTo.marker('5');
+verify.currentSignatureHelpDocCommentIs("this is multiple line jsdoc stule comment\nNew line1\nNew Line2\nShoul mege this line as well\nand this too\nAnother this one too");
+verify.quickInfoAt("5q", "function jsDocMultiLineMerge(): void", "this is multiple line jsdoc stule comment\nNew line1\nNew Line2\nShoul mege this line as well\nand this too\nAnother this one too");
+
+goTo.marker('6');
+verify.currentSignatureHelpDocCommentIs("jsdoc comment ");
+verify.quickInfoAt("6q", "function jsDocMixedComments1(): void", "jsdoc comment ");
+
+goTo.marker('7');
+verify.currentSignatureHelpDocCommentIs("jsdoc comment \nanother jsDocComment");
+verify.quickInfoAt("7q", "function jsDocMixedComments2(): void", "jsdoc comment \nanother jsDocComment");
+
+goTo.marker('8');
+verify.currentSignatureHelpDocCommentIs("jsdoc comment ");
+verify.quickInfoAt("8q", "function jsDocMixedComments3(): void", "jsdoc comment ");
+
+goTo.marker('9');
+verify.currentSignatureHelpDocCommentIs("jsdoc comment \nanother jsDocComment");
+verify.quickInfoAt("9q", "function jsDocMixedComments4(): void", "jsdoc comment \nanother jsDocComment");
+
+goTo.marker('10');
+verify.currentSignatureHelpDocCommentIs("jsdoc comment \nanother jsDocComment");
+verify.quickInfoAt("10q", "function jsDocMixedComments5(): void", "jsdoc comment \nanother jsDocComment");
+
+goTo.marker('11');
+verify.currentSignatureHelpDocCommentIs("another jsDocComment\njsdoc comment ");
+verify.quickInfoAt("11q", "function jsDocMixedComments6(): void", "another jsDocComment\njsdoc comment ");
+
+goTo.marker('12');
+verify.currentSignatureHelpDocCommentIs("");
+verify.quickInfoAt("12q", "function noHelpComment1(): void");
+
+goTo.marker('13');
+verify.currentSignatureHelpDocCommentIs("");
+verify.quickInfoAt("13q", "function noHelpComment2(): void");
+
+goTo.marker('14');
+verify.currentSignatureHelpDocCommentIs("");
+verify.quickInfoAt("14q", "function noHelpComment3(): void");
+
+goTo.marker('15');
+verify.completionListContains("sum", "function sum(a: number, b: number): number", "Adds two integers and returns the result");
+
+goTo.marker('16');
+verify.currentSignatureHelpDocCommentIs("Adds two integers and returns the result");
+verify.currentParameterHelpArgumentDocCommentIs("first number");
+verify.quickInfos({
+    "16q": ["function sum(a: number, b: number): number", "Adds two integers and returns the result"],
+    "16aq": ["(parameter) a: number", "first number"]
+});
+
+goTo.marker('17');
+verify.currentSignatureHelpDocCommentIs("Adds two integers and returns the result");
+verify.currentParameterHelpArgumentDocCommentIs("second number");
+verify.quickInfoAt("17aq", "(parameter) b: number", "second number");
+
+goTo.marker('18');
+verify.quickInfoIs("(parameter) a: number", "first number");
+verify.completionListContains("a", "(parameter) a: number", "first number");
+verify.completionListContains("b", "(parameter) b: number", "second number");
+
+goTo.marker('19');
+verify.currentSignatureHelpDocCommentIs("This is multiplication function");
+verify.currentParameterHelpArgumentDocCommentIs("first number");
+verify.quickInfos({
+    "19q": [
+        "function multiply(a: number, b: number, c?: number, d?: any, e?: any): void",
+        "This is multiplication function"
+    ],
+    "19aq": ["(parameter) a: number", "first number"]
+});
+
+goTo.marker('20');
+verify.currentSignatureHelpDocCommentIs("This is multiplication function");
+verify.currentParameterHelpArgumentDocCommentIs("");
+verify.quickInfoAt("20aq", "(parameter) b: number");
+
+goTo.marker('21');
+verify.currentSignatureHelpDocCommentIs("This is multiplication function");
+verify.currentParameterHelpArgumentDocCommentIs("");
+verify.quickInfoAt("21aq", "(parameter) c: number");
+
+goTo.marker('22');
+verify.currentSignatureHelpDocCommentIs("This is multiplication function");
+verify.currentParameterHelpArgumentDocCommentIs("");
+verify.quickInfoAt("22aq", "(parameter) d: any");
+
+goTo.marker('23');
+verify.currentSignatureHelpDocCommentIs("This is multiplication function");
+verify.currentParameterHelpArgumentDocCommentIs("LastParam ");
+verify.quickInfoAt("23aq", "(parameter) e: any", "LastParam ");
+
+goTo.marker('24');
+verify.completionListContains("aOrb", "(parameter) aOrb: any", "");
+verify.completionListContains("opt", "(parameter) opt: any", "optional parameter");
+
+goTo.marker('25');
+verify.currentSignatureHelpDocCommentIs("fn f1 with number");
+verify.currentParameterHelpArgumentDocCommentIs("");
+verify.quickInfos({
+    "25q": ["function f1(a: number): any (+1 overload)", "fn f1 with number"],
+    "25aq": "(parameter) a: number"
+});
+
+goTo.marker('26');
+verify.currentSignatureHelpDocCommentIs("");
+verify.currentParameterHelpArgumentDocCommentIs("");
+verify.quickInfos({
+    "26q": "function f1(b: string): any (+1 overload)",
+    "26aq": "(parameter) b: string"
+});
+
+goTo.marker('27');
+verify.completionListContains("multiply", "function multiply(a: number, b: number, c?: number, d?: any, e?: any): void", "This is multiplication function");
+verify.completionListContains("f1", "function f1(a: number): any (+1 overload)", "fn f1 with number");
+
+goTo.marker('28');
+verify.currentSignatureHelpDocCommentIs("This is subtract function{ () => string; } } f this is optional param f");
+verify.currentParameterHelpArgumentDocCommentIs("");
+verify.quickInfos({
+    "28q": [
+        "function subtract(a: number, b: number, c?: () => string, d?: () => string, e?: () => string, f?: () => string): void",
+        "This is subtract function{ () => string; } } f this is optional param f"
+    ],
+    "28aq": "(parameter) a: number"
+});
+
+goTo.marker('29');
+verify.currentSignatureHelpDocCommentIs("This is subtract function{ () => string; } } f this is optional param f");
+verify.currentParameterHelpArgumentDocCommentIs("this is about b");
+verify.quickInfoAt("29aq", "(parameter) b: number", "this is about b");
+
+goTo.marker('30');
+verify.currentSignatureHelpDocCommentIs("This is subtract function{ () => string; } } f this is optional param f");
+verify.currentParameterHelpArgumentDocCommentIs("this is optional param c");
+verify.quickInfoAt("30aq", "(parameter) c: () => string", "this is optional param c");
+
+goTo.marker('31');
+verify.currentSignatureHelpDocCommentIs("This is subtract function{ () => string; } } f this is optional param f");
+verify.currentParameterHelpArgumentDocCommentIs("this is optional param d");
+verify.quickInfoAt("31aq", "(parameter) d: () => string", "this is optional param d");
+
+goTo.marker('32');
+verify.currentSignatureHelpDocCommentIs("This is subtract function{ () => string; } } f this is optional param f");
+verify.currentParameterHelpArgumentDocCommentIs("this is optional param e");
+verify.quickInfoAt("32aq", "(parameter) e: () => string", "this is optional param e");
+
+goTo.marker('33');
+verify.currentSignatureHelpDocCommentIs("This is subtract function{ () => string; } } f this is optional param f");
+verify.currentParameterHelpArgumentDocCommentIs("");
+verify.quickInfoAt("33aq", "(parameter) f: () => string");
+
+goTo.marker('34');
+verify.currentSignatureHelpDocCommentIs("this is square function");
+verify.currentParameterHelpArgumentDocCommentIs("this is input number");
+verify.quickInfos({
+    "34q": [
+        "function square(a: number): number",
+        "this is square function"
+    ],
+    "34aq": [
+        "(parameter) a: number",
+        "this is input number"
+    ]
+});
+
+goTo.marker('35');
+verify.currentSignatureHelpDocCommentIs("this is divide function");
+verify.currentParameterHelpArgumentDocCommentIs("this is a");
+verify.quickInfos({
+    "35q": [
+        "function divide(a: number, b: number): void",
+        "this is divide function"
+    ],
+    "35aq": [
+        "(parameter) a: number",
+        "this is a"
+    ]
+});
+
+goTo.marker('36');
+verify.currentSignatureHelpDocCommentIs("this is divide function");
+verify.currentParameterHelpArgumentDocCommentIs("this is b");
+verify.quickInfoAt("36aq", "(parameter) b: number", "this is b");
+
+goTo.marker('37');
+verify.currentSignatureHelpDocCommentIs("Function returns string concat of foo and bar");
+verify.currentParameterHelpArgumentDocCommentIs("is string");
+verify.quickInfos({
+    "37q": ["function fooBar(foo: string, bar: string): string", "Function returns string concat of foo and bar"],
+    "37aq": ["(parameter) foo: string", "is string"]
+});
+
+goTo.marker('38');
+verify.currentSignatureHelpDocCommentIs("Function returns string concat of foo and bar");
+verify.currentParameterHelpArgumentDocCommentIs("is second string");
+verify.quickInfoAt("38aq", "(parameter) bar: string", "is second string");
+
+goTo.marker('39');
+verify.completionListContains("a", "(parameter) a: number", "it is first parameter\nthis is inline comment for a ");
+verify.completionListContains("b", "(parameter) b: number", "this is inline comment for b");
+verify.completionListContains("c", "(parameter) c: number", "it is third parameter");
+verify.completionListContains("d", "(parameter) d: number", "");
+
+goTo.marker('40');
+verify.currentSignatureHelpDocCommentIs("this is jsdoc style function with param tag as well as inline parameter help");
+verify.currentParameterHelpArgumentDocCommentIs("it is first parameter\nthis is inline comment for a ");
+verify.quickInfos({
+    "40q": [
+        "function jsDocParamTest(a: number, b: number, c: number, d: number): number",
+        "this is jsdoc style function with param tag as well as inline parameter help"
+    ],
+    "40aq": [
+        "(parameter) a: number",
+        "it is first parameter\nthis is inline comment for a "
+    ]
+});
+
+goTo.marker('41');
+verify.currentSignatureHelpDocCommentIs("this is jsdoc style function with param tag as well as inline parameter help");
+verify.currentParameterHelpArgumentDocCommentIs("this is inline comment for b");
+verify.quickInfoAt("41aq", "(parameter) b: number", "this is inline comment for b");
+
+goTo.marker('42');
+verify.currentSignatureHelpDocCommentIs("this is jsdoc style function with param tag as well as inline parameter help");
+verify.currentParameterHelpArgumentDocCommentIs("it is third parameter");
+verify.quickInfoAt("42aq", "(parameter) c: number", "it is third parameter");
+
+goTo.marker('43');
+verify.currentSignatureHelpDocCommentIs("this is jsdoc style function with param tag as well as inline parameter help");
+verify.currentParameterHelpArgumentDocCommentIs("");
+verify.quickInfoAt("43aq", "(parameter) d: number");
+
+goTo.marker('44');
+verify.completionListContains("jsDocParamTest", "function jsDocParamTest(a: number, b: number, c: number, d: number): number", "this is jsdoc style function with param tag as well as inline parameter help");
+verify.completionListContains("x", "var x: any", "This is a comment ");
+verify.completionListContains("y", "var y: any", "This is a comment ");
+
+goTo.marker('45');
+verify.currentSignatureHelpDocCommentIs("This is function comment\nAnd properly aligned comment ");
+verify.quickInfoAt("45q", "function jsDocCommentAlignmentTest1(): void", "This is function comment\nAnd properly aligned comment ");
+
+goTo.marker('46');
+verify.currentSignatureHelpDocCommentIs("This is function comment\n    And aligned with 4 space char margin");
+verify.quickInfoAt("46q", "function jsDocCommentAlignmentTest2(): void", "This is function comment\n    And aligned with 4 space char margin");
+
+goTo.marker('47');
+verify.currentSignatureHelpDocCommentIs("This is function comment\n    And aligned with 4 space char margin");
+verify.currentParameterHelpArgumentDocCommentIs("this is info about a\nspanning on two lines and aligned perfectly");
+verify.quickInfos({
+    "47q": [
+        "function jsDocCommentAlignmentTest3(a: string, b: any, c: any): void",
+        "This is function comment\n    And aligned with 4 space char margin"
+    ],
+    "47aq": [
+        "(parameter) a: string",
+        "this is info about a\nspanning on two lines and aligned perfectly"
+    ]
+});
+
+goTo.marker('48');
+verify.currentSignatureHelpDocCommentIs("This is function comment\n    And aligned with 4 space char margin");
+verify.currentParameterHelpArgumentDocCommentIs("this is info about b\nspanning on two lines and aligned perfectly\nspanning one more line alined perfectly\n    spanning another line with more margin");
+verify.quickInfoAt("48aq", "(parameter) b: any", "this is info about b\nspanning on two lines and aligned perfectly\nspanning one more line alined perfectly\n    spanning another line with more margin");
+
+goTo.marker('49');
+verify.currentSignatureHelpDocCommentIs("This is function comment\n    And aligned with 4 space char margin");
+verify.currentParameterHelpArgumentDocCommentIs("this is info about b\nnot aligned text about parameter will eat only one space");
+verify.quickInfos({
+    "49aq": [
+        "(parameter) c: any",
+        "this is info about b\nnot aligned text about parameter will eat only one space"
+    ],
+    50: "class NoQuickInfoClass"
+});