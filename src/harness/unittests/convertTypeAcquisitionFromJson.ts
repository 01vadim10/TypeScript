/// <reference path="..\harness.ts" />
/// <reference path="..\..\compiler\commandLineParser.ts" />

namespace ts {
    interface ExpectedResult { typeAcquisition: TypeAcquisition; errors: Diagnostic[]; }
    describe("convertTypeAcquisitionFromJson", () => {
        function assertTypeAcquisition(json: any, configFileName: string, expectedResult: ExpectedResult) {
            assertTypeAcquisitionWithJson(json, configFileName, expectedResult);
            assertTypeAcquisitionWithJsonNode(json, configFileName, expectedResult);
        }

        function verifyAcquisition(actualTypeAcquisition: TypeAcquisition | undefined, expectedResult: ExpectedResult) {
            const parsedTypeAcquisition = JSON.stringify(actualTypeAcquisition);
            const expectedTypeAcquisition = JSON.stringify(expectedResult.typeAcquisition);
            assert.equal(parsedTypeAcquisition, expectedTypeAcquisition);
        }

        function verifyErrors(actualErrors: Diagnostic[], expectedResult: ExpectedResult, hasLocation?: boolean) {
            const expectedErrors = expectedResult.errors;
            assert.isTrue(expectedResult.errors.length === actualErrors.length, `Expected error: ${JSON.stringify(expectedResult.errors)}. Actual error: ${JSON.stringify(actualErrors)}.`);
            for (let i = 0; i < actualErrors.length; i++) {
                const actualError = actualErrors[i];
                const expectedError = expectedErrors[i];
                assert.equal(actualError.code, expectedError.code, `Expected error-code: ${JSON.stringify(expectedError.code)}. Actual error-code: ${JSON.stringify(actualError.code)}.`);
                assert.equal(actualError.category, expectedError.category, `Expected error-category: ${JSON.stringify(expectedError.category)}. Actual error-category: ${JSON.stringify(actualError.category)}.`);
                if (hasLocation) {
<<<<<<< HEAD
                    assert.isDefined(actualError.file);
                    assert(actualError.start! > 0);
                    assert(actualError.length! > 0);
=======
                    assert(actualError.file);
                    assert(actualError.start);
                    assert(actualError.length);
>>>>>>> dde7f039
                }
            }
        }

        function assertTypeAcquisitionWithJson(json: any, configFileName: string, expectedResult: ExpectedResult) {
            const jsonOptions = json.typeAcquisition || json.typingOptions;
            const { options: actualTypeAcquisition, errors: actualErrors } = convertTypeAcquisitionFromJson(jsonOptions, "/apath/", configFileName);
            verifyAcquisition(actualTypeAcquisition, expectedResult);
            verifyErrors(actualErrors, expectedResult);
        }

        function assertTypeAcquisitionWithJsonNode(json: any, configFileName: string, expectedResult: ExpectedResult) {
            const fileText = JSON.stringify(json);
            const result = parseJsonText(configFileName, fileText);
            assert(!result.parseDiagnostics.length);
            assert(!!result.endOfFileToken);
            const host: ParseConfigHost = new Utils.MockParseConfigHost("/apath/", true, []);
            const { typeAcquisition: actualTypeAcquisition, errors: actualParseErrors } = parseJsonSourceFileConfigFileContent(result, host, "/apath/", /*existingOptions*/ undefined, configFileName);
            verifyAcquisition(actualTypeAcquisition, expectedResult);

            const actualErrors = filter(actualParseErrors, error => error.code !== Diagnostics.No_inputs_were_found_in_config_file_0_Specified_include_paths_were_1_and_exclude_paths_were_2.code);
            verifyErrors(actualErrors, expectedResult, /*hasLocation*/ true);
        }

        // tsconfig.json
        it("Convert deprecated typingOptions.enableAutoDiscovery format tsconfig.json to typeAcquisition ", () => {
            assertTypeAcquisition(
                {
                    typingOptions:
                    {
                        enableAutoDiscovery: true,
                        include: ["0.d.ts", "1.d.ts"],
                        exclude: ["0.js", "1.js"]
                    }
                },
                "tsconfig.json",
                {
                    typeAcquisition:
                    {
                        enable: true,
                        include: ["0.d.ts", "1.d.ts"],
                        exclude: ["0.js", "1.js"]
                    },
                    errors: <Diagnostic[]>[]
            });
        });

        it("Convert correctly format tsconfig.json to typeAcquisition ", () => {
            assertTypeAcquisition(
                {
                    typeAcquisition:
                    {
                        enable: true,
                        include: ["0.d.ts", "1.d.ts"],
                        exclude: ["0.js", "1.js"]
                    }
                },
                "tsconfig.json",
                {
                    typeAcquisition:
                    {
                        enable: true,
                        include: ["0.d.ts", "1.d.ts"],
                        exclude: ["0.js", "1.js"]
                    },
                    errors: <Diagnostic[]>[]
            });
        });

        it("Convert incorrect format tsconfig.json to typeAcquisition ", () => {
            assertTypeAcquisition(
                {
                    typeAcquisition:
                    {
                        enableAutoDiscovy: true,
                    }
                }, "tsconfig.json",
                {
                    typeAcquisition:
                    {
                        enable: false,
                        include: [],
                        exclude: []
                    },
                    errors: [
                        {
                            category: Diagnostics.Unknown_type_acquisition_option_0.category,
                            code: Diagnostics.Unknown_type_acquisition_option_0.code,
                            file: undefined,
                            start: 0,
                            length: 0,
                            messageText: undefined!, // TODO: GH#18217
                        }
                    ]
                });
        });

        it("Convert default tsconfig.json to typeAcquisition ", () => {
            assertTypeAcquisition({}, "tsconfig.json",
                {
                    typeAcquisition:
                    {
                        enable: false,
                        include: [],
                        exclude: []
                    },
                    errors: <Diagnostic[]>[]
                });
        });

        it("Convert tsconfig.json with only enable property to typeAcquisition ", () => {
            assertTypeAcquisition(
                {
                    typeAcquisition:
                    {
                        enable: true
                    }
                }, "tsconfig.json",
                {
                    typeAcquisition:
                    {
                        enable: true,
                        include: [],
                        exclude: []
                    },
                    errors: <Diagnostic[]>[]
                });
        });

        // jsconfig.json
        it("Convert jsconfig.json to typeAcquisition ", () => {
            assertTypeAcquisition(
                {
                    typeAcquisition:
                    {
                        enable: false,
                        include: ["0.d.ts"],
                        exclude: ["0.js"]
                    }
                }, "jsconfig.json",
                {
                    typeAcquisition:
                    {
                        enable: false,
                        include: ["0.d.ts"],
                        exclude: ["0.js"]
                    },
                    errors: <Diagnostic[]>[]
                });
        });

        it("Convert default jsconfig.json to typeAcquisition ", () => {
            assertTypeAcquisition({ }, "jsconfig.json",
                {
                    typeAcquisition:
                    {
                        enable: true,
                        include: [],
                        exclude: []
                    },
                    errors: <Diagnostic[]>[]
                });
        });

        it("Convert incorrect format jsconfig.json to typeAcquisition ", () => {
            assertTypeAcquisition(
                {
                    typeAcquisition:
                    {
                        enableAutoDiscovy: true,
                    }
                }, "jsconfig.json",
                {
                    typeAcquisition:
                    {
                        enable: true,
                        include: [],
                        exclude: []
                    },
                    errors: [
                        {
                            category: Diagnostics.Unknown_type_acquisition_option_0.category,
                            code: Diagnostics.Unknown_type_acquisition_option_0.code,
                            file: undefined,
                            start: 0,
                            length: 0,
                            messageText: undefined!, // TODO: GH#18217
                        }
                    ]
                });
        });

        it("Convert jsconfig.json with only enable property to typeAcquisition ", () => {
            assertTypeAcquisition(
                {
                    typeAcquisition:
                    {
                        enable: false
                    }
                }, "jsconfig.json",
                {
                    typeAcquisition:
                    {
                        enable: false,
                        include: [],
                        exclude: []
                    },
                    errors: <Diagnostic[]>[]
                });
        });
    });
}
<|MERGE_RESOLUTION|>--- conflicted
+++ resolved
@@ -1,247 +1,241 @@
-/// <reference path="..\harness.ts" />
-/// <reference path="..\..\compiler\commandLineParser.ts" />
-
-namespace ts {
-    interface ExpectedResult { typeAcquisition: TypeAcquisition; errors: Diagnostic[]; }
-    describe("convertTypeAcquisitionFromJson", () => {
-        function assertTypeAcquisition(json: any, configFileName: string, expectedResult: ExpectedResult) {
-            assertTypeAcquisitionWithJson(json, configFileName, expectedResult);
-            assertTypeAcquisitionWithJsonNode(json, configFileName, expectedResult);
-        }
-
-        function verifyAcquisition(actualTypeAcquisition: TypeAcquisition | undefined, expectedResult: ExpectedResult) {
-            const parsedTypeAcquisition = JSON.stringify(actualTypeAcquisition);
-            const expectedTypeAcquisition = JSON.stringify(expectedResult.typeAcquisition);
-            assert.equal(parsedTypeAcquisition, expectedTypeAcquisition);
-        }
-
-        function verifyErrors(actualErrors: Diagnostic[], expectedResult: ExpectedResult, hasLocation?: boolean) {
-            const expectedErrors = expectedResult.errors;
-            assert.isTrue(expectedResult.errors.length === actualErrors.length, `Expected error: ${JSON.stringify(expectedResult.errors)}. Actual error: ${JSON.stringify(actualErrors)}.`);
-            for (let i = 0; i < actualErrors.length; i++) {
-                const actualError = actualErrors[i];
-                const expectedError = expectedErrors[i];
-                assert.equal(actualError.code, expectedError.code, `Expected error-code: ${JSON.stringify(expectedError.code)}. Actual error-code: ${JSON.stringify(actualError.code)}.`);
-                assert.equal(actualError.category, expectedError.category, `Expected error-category: ${JSON.stringify(expectedError.category)}. Actual error-category: ${JSON.stringify(actualError.category)}.`);
-                if (hasLocation) {
-<<<<<<< HEAD
-                    assert.isDefined(actualError.file);
-                    assert(actualError.start! > 0);
-                    assert(actualError.length! > 0);
-=======
-                    assert(actualError.file);
-                    assert(actualError.start);
-                    assert(actualError.length);
->>>>>>> dde7f039
-                }
-            }
-        }
-
-        function assertTypeAcquisitionWithJson(json: any, configFileName: string, expectedResult: ExpectedResult) {
-            const jsonOptions = json.typeAcquisition || json.typingOptions;
-            const { options: actualTypeAcquisition, errors: actualErrors } = convertTypeAcquisitionFromJson(jsonOptions, "/apath/", configFileName);
-            verifyAcquisition(actualTypeAcquisition, expectedResult);
-            verifyErrors(actualErrors, expectedResult);
-        }
-
-        function assertTypeAcquisitionWithJsonNode(json: any, configFileName: string, expectedResult: ExpectedResult) {
-            const fileText = JSON.stringify(json);
-            const result = parseJsonText(configFileName, fileText);
-            assert(!result.parseDiagnostics.length);
-            assert(!!result.endOfFileToken);
-            const host: ParseConfigHost = new Utils.MockParseConfigHost("/apath/", true, []);
-            const { typeAcquisition: actualTypeAcquisition, errors: actualParseErrors } = parseJsonSourceFileConfigFileContent(result, host, "/apath/", /*existingOptions*/ undefined, configFileName);
-            verifyAcquisition(actualTypeAcquisition, expectedResult);
-
-            const actualErrors = filter(actualParseErrors, error => error.code !== Diagnostics.No_inputs_were_found_in_config_file_0_Specified_include_paths_were_1_and_exclude_paths_were_2.code);
-            verifyErrors(actualErrors, expectedResult, /*hasLocation*/ true);
-        }
-
-        // tsconfig.json
-        it("Convert deprecated typingOptions.enableAutoDiscovery format tsconfig.json to typeAcquisition ", () => {
-            assertTypeAcquisition(
-                {
-                    typingOptions:
-                    {
-                        enableAutoDiscovery: true,
-                        include: ["0.d.ts", "1.d.ts"],
-                        exclude: ["0.js", "1.js"]
-                    }
-                },
-                "tsconfig.json",
-                {
-                    typeAcquisition:
-                    {
-                        enable: true,
-                        include: ["0.d.ts", "1.d.ts"],
-                        exclude: ["0.js", "1.js"]
-                    },
-                    errors: <Diagnostic[]>[]
-            });
-        });
-
-        it("Convert correctly format tsconfig.json to typeAcquisition ", () => {
-            assertTypeAcquisition(
-                {
-                    typeAcquisition:
-                    {
-                        enable: true,
-                        include: ["0.d.ts", "1.d.ts"],
-                        exclude: ["0.js", "1.js"]
-                    }
-                },
-                "tsconfig.json",
-                {
-                    typeAcquisition:
-                    {
-                        enable: true,
-                        include: ["0.d.ts", "1.d.ts"],
-                        exclude: ["0.js", "1.js"]
-                    },
-                    errors: <Diagnostic[]>[]
-            });
-        });
-
-        it("Convert incorrect format tsconfig.json to typeAcquisition ", () => {
-            assertTypeAcquisition(
-                {
-                    typeAcquisition:
-                    {
-                        enableAutoDiscovy: true,
-                    }
-                }, "tsconfig.json",
-                {
-                    typeAcquisition:
-                    {
-                        enable: false,
-                        include: [],
-                        exclude: []
-                    },
-                    errors: [
-                        {
-                            category: Diagnostics.Unknown_type_acquisition_option_0.category,
-                            code: Diagnostics.Unknown_type_acquisition_option_0.code,
-                            file: undefined,
-                            start: 0,
-                            length: 0,
-                            messageText: undefined!, // TODO: GH#18217
-                        }
-                    ]
-                });
-        });
-
-        it("Convert default tsconfig.json to typeAcquisition ", () => {
-            assertTypeAcquisition({}, "tsconfig.json",
-                {
-                    typeAcquisition:
-                    {
-                        enable: false,
-                        include: [],
-                        exclude: []
-                    },
-                    errors: <Diagnostic[]>[]
-                });
-        });
-
-        it("Convert tsconfig.json with only enable property to typeAcquisition ", () => {
-            assertTypeAcquisition(
-                {
-                    typeAcquisition:
-                    {
-                        enable: true
-                    }
-                }, "tsconfig.json",
-                {
-                    typeAcquisition:
-                    {
-                        enable: true,
-                        include: [],
-                        exclude: []
-                    },
-                    errors: <Diagnostic[]>[]
-                });
-        });
-
-        // jsconfig.json
-        it("Convert jsconfig.json to typeAcquisition ", () => {
-            assertTypeAcquisition(
-                {
-                    typeAcquisition:
-                    {
-                        enable: false,
-                        include: ["0.d.ts"],
-                        exclude: ["0.js"]
-                    }
-                }, "jsconfig.json",
-                {
-                    typeAcquisition:
-                    {
-                        enable: false,
-                        include: ["0.d.ts"],
-                        exclude: ["0.js"]
-                    },
-                    errors: <Diagnostic[]>[]
-                });
-        });
-
-        it("Convert default jsconfig.json to typeAcquisition ", () => {
-            assertTypeAcquisition({ }, "jsconfig.json",
-                {
-                    typeAcquisition:
-                    {
-                        enable: true,
-                        include: [],
-                        exclude: []
-                    },
-                    errors: <Diagnostic[]>[]
-                });
-        });
-
-        it("Convert incorrect format jsconfig.json to typeAcquisition ", () => {
-            assertTypeAcquisition(
-                {
-                    typeAcquisition:
-                    {
-                        enableAutoDiscovy: true,
-                    }
-                }, "jsconfig.json",
-                {
-                    typeAcquisition:
-                    {
-                        enable: true,
-                        include: [],
-                        exclude: []
-                    },
-                    errors: [
-                        {
-                            category: Diagnostics.Unknown_type_acquisition_option_0.category,
-                            code: Diagnostics.Unknown_type_acquisition_option_0.code,
-                            file: undefined,
-                            start: 0,
-                            length: 0,
-                            messageText: undefined!, // TODO: GH#18217
-                        }
-                    ]
-                });
-        });
-
-        it("Convert jsconfig.json with only enable property to typeAcquisition ", () => {
-            assertTypeAcquisition(
-                {
-                    typeAcquisition:
-                    {
-                        enable: false
-                    }
-                }, "jsconfig.json",
-                {
-                    typeAcquisition:
-                    {
-                        enable: false,
-                        include: [],
-                        exclude: []
-                    },
-                    errors: <Diagnostic[]>[]
-                });
-        });
-    });
-}
+/// <reference path="..\harness.ts" />
+/// <reference path="..\..\compiler\commandLineParser.ts" />
+
+namespace ts {
+    interface ExpectedResult { typeAcquisition: TypeAcquisition; errors: Diagnostic[]; }
+    describe("convertTypeAcquisitionFromJson", () => {
+        function assertTypeAcquisition(json: any, configFileName: string, expectedResult: ExpectedResult) {
+            assertTypeAcquisitionWithJson(json, configFileName, expectedResult);
+            assertTypeAcquisitionWithJsonNode(json, configFileName, expectedResult);
+        }
+
+        function verifyAcquisition(actualTypeAcquisition: TypeAcquisition | undefined, expectedResult: ExpectedResult) {
+            const parsedTypeAcquisition = JSON.stringify(actualTypeAcquisition);
+            const expectedTypeAcquisition = JSON.stringify(expectedResult.typeAcquisition);
+            assert.equal(parsedTypeAcquisition, expectedTypeAcquisition);
+        }
+
+        function verifyErrors(actualErrors: Diagnostic[], expectedResult: ExpectedResult, hasLocation?: boolean) {
+            const expectedErrors = expectedResult.errors;
+            assert.isTrue(expectedResult.errors.length === actualErrors.length, `Expected error: ${JSON.stringify(expectedResult.errors)}. Actual error: ${JSON.stringify(actualErrors)}.`);
+            for (let i = 0; i < actualErrors.length; i++) {
+                const actualError = actualErrors[i];
+                const expectedError = expectedErrors[i];
+                assert.equal(actualError.code, expectedError.code, `Expected error-code: ${JSON.stringify(expectedError.code)}. Actual error-code: ${JSON.stringify(actualError.code)}.`);
+                assert.equal(actualError.category, expectedError.category, `Expected error-category: ${JSON.stringify(expectedError.category)}. Actual error-category: ${JSON.stringify(actualError.category)}.`);
+                if (hasLocation) {
+                    assert(actualError.file);
+                    assert(actualError.start);
+                    assert(actualError.length);
+                }
+            }
+        }
+
+        function assertTypeAcquisitionWithJson(json: any, configFileName: string, expectedResult: ExpectedResult) {
+            const jsonOptions = json.typeAcquisition || json.typingOptions;
+            const { options: actualTypeAcquisition, errors: actualErrors } = convertTypeAcquisitionFromJson(jsonOptions, "/apath/", configFileName);
+            verifyAcquisition(actualTypeAcquisition, expectedResult);
+            verifyErrors(actualErrors, expectedResult);
+        }
+
+        function assertTypeAcquisitionWithJsonNode(json: any, configFileName: string, expectedResult: ExpectedResult) {
+            const fileText = JSON.stringify(json);
+            const result = parseJsonText(configFileName, fileText);
+            assert(!result.parseDiagnostics.length);
+            assert(!!result.endOfFileToken);
+            const host: ParseConfigHost = new Utils.MockParseConfigHost("/apath/", true, []);
+            const { typeAcquisition: actualTypeAcquisition, errors: actualParseErrors } = parseJsonSourceFileConfigFileContent(result, host, "/apath/", /*existingOptions*/ undefined, configFileName);
+            verifyAcquisition(actualTypeAcquisition, expectedResult);
+
+            const actualErrors = filter(actualParseErrors, error => error.code !== Diagnostics.No_inputs_were_found_in_config_file_0_Specified_include_paths_were_1_and_exclude_paths_were_2.code);
+            verifyErrors(actualErrors, expectedResult, /*hasLocation*/ true);
+        }
+
+        // tsconfig.json
+        it("Convert deprecated typingOptions.enableAutoDiscovery format tsconfig.json to typeAcquisition ", () => {
+            assertTypeAcquisition(
+                {
+                    typingOptions:
+                    {
+                        enableAutoDiscovery: true,
+                        include: ["0.d.ts", "1.d.ts"],
+                        exclude: ["0.js", "1.js"]
+                    }
+                },
+                "tsconfig.json",
+                {
+                    typeAcquisition:
+                    {
+                        enable: true,
+                        include: ["0.d.ts", "1.d.ts"],
+                        exclude: ["0.js", "1.js"]
+                    },
+                    errors: <Diagnostic[]>[]
+            });
+        });
+
+        it("Convert correctly format tsconfig.json to typeAcquisition ", () => {
+            assertTypeAcquisition(
+                {
+                    typeAcquisition:
+                    {
+                        enable: true,
+                        include: ["0.d.ts", "1.d.ts"],
+                        exclude: ["0.js", "1.js"]
+                    }
+                },
+                "tsconfig.json",
+                {
+                    typeAcquisition:
+                    {
+                        enable: true,
+                        include: ["0.d.ts", "1.d.ts"],
+                        exclude: ["0.js", "1.js"]
+                    },
+                    errors: <Diagnostic[]>[]
+            });
+        });
+
+        it("Convert incorrect format tsconfig.json to typeAcquisition ", () => {
+            assertTypeAcquisition(
+                {
+                    typeAcquisition:
+                    {
+                        enableAutoDiscovy: true,
+                    }
+                }, "tsconfig.json",
+                {
+                    typeAcquisition:
+                    {
+                        enable: false,
+                        include: [],
+                        exclude: []
+                    },
+                    errors: [
+                        {
+                            category: Diagnostics.Unknown_type_acquisition_option_0.category,
+                            code: Diagnostics.Unknown_type_acquisition_option_0.code,
+                            file: undefined,
+                            start: 0,
+                            length: 0,
+                            messageText: undefined!, // TODO: GH#18217
+                        }
+                    ]
+                });
+        });
+
+        it("Convert default tsconfig.json to typeAcquisition ", () => {
+            assertTypeAcquisition({}, "tsconfig.json",
+                {
+                    typeAcquisition:
+                    {
+                        enable: false,
+                        include: [],
+                        exclude: []
+                    },
+                    errors: <Diagnostic[]>[]
+                });
+        });
+
+        it("Convert tsconfig.json with only enable property to typeAcquisition ", () => {
+            assertTypeAcquisition(
+                {
+                    typeAcquisition:
+                    {
+                        enable: true
+                    }
+                }, "tsconfig.json",
+                {
+                    typeAcquisition:
+                    {
+                        enable: true,
+                        include: [],
+                        exclude: []
+                    },
+                    errors: <Diagnostic[]>[]
+                });
+        });
+
+        // jsconfig.json
+        it("Convert jsconfig.json to typeAcquisition ", () => {
+            assertTypeAcquisition(
+                {
+                    typeAcquisition:
+                    {
+                        enable: false,
+                        include: ["0.d.ts"],
+                        exclude: ["0.js"]
+                    }
+                }, "jsconfig.json",
+                {
+                    typeAcquisition:
+                    {
+                        enable: false,
+                        include: ["0.d.ts"],
+                        exclude: ["0.js"]
+                    },
+                    errors: <Diagnostic[]>[]
+                });
+        });
+
+        it("Convert default jsconfig.json to typeAcquisition ", () => {
+            assertTypeAcquisition({ }, "jsconfig.json",
+                {
+                    typeAcquisition:
+                    {
+                        enable: true,
+                        include: [],
+                        exclude: []
+                    },
+                    errors: <Diagnostic[]>[]
+                });
+        });
+
+        it("Convert incorrect format jsconfig.json to typeAcquisition ", () => {
+            assertTypeAcquisition(
+                {
+                    typeAcquisition:
+                    {
+                        enableAutoDiscovy: true,
+                    }
+                }, "jsconfig.json",
+                {
+                    typeAcquisition:
+                    {
+                        enable: true,
+                        include: [],
+                        exclude: []
+                    },
+                    errors: [
+                        {
+                            category: Diagnostics.Unknown_type_acquisition_option_0.category,
+                            code: Diagnostics.Unknown_type_acquisition_option_0.code,
+                            file: undefined,
+                            start: 0,
+                            length: 0,
+                            messageText: undefined!, // TODO: GH#18217
+                        }
+                    ]
+                });
+        });
+
+        it("Convert jsconfig.json with only enable property to typeAcquisition ", () => {
+            assertTypeAcquisition(
+                {
+                    typeAcquisition:
+                    {
+                        enable: false
+                    }
+                }, "jsconfig.json",
+                {
+                    typeAcquisition:
+                    {
+                        enable: false,
+                        include: [],
+                        exclude: []
+                    },
+                    errors: <Diagnostic[]>[]
+                });
+        });
+    });
+}