--- conflicted
+++ resolved
@@ -1,140 +1,123 @@
-/// <reference path="project.ts"/>
-
-namespace ts.server {
-    export interface ITypingsInstaller {
-        enqueueInstallTypingsRequest(p: Project, typingOptions: TypingOptions): void;
-        attach(projectService: ProjectService): void;
-        onProjectClosed(p: Project): void;
-    }
-
-    export const nullTypingsInstaller: ITypingsInstaller = {
-        enqueueInstallTypingsRequest: () => {},
-        attach: (projectService: ProjectService) => {},
-        onProjectClosed: (p: Project) => {}
-    };
-
-    class TypingsCacheEntry {
-        readonly typingOptions: TypingOptions;
-        readonly compilerOptions: CompilerOptions;
-        readonly typings: TypingsArray;
-        poisoned: boolean;
-    }
-
-<<<<<<< HEAD
-    const emptyArray: any[] = [];
-    const jsOrDts = [".js", ".jsx", ".d.ts"];
-
-    function getTypingOptionsForProjects(proj: Project): TypingOptions {
-        if (proj.projectKind === ProjectKind.Configured) {
-            return (<ConfiguredProject>proj).getTypingOptions();
-        }
-
-        const enableAutoDiscovery = proj.getFileNames().every(f => fileExtensionIsAny(f, jsOrDts));
-
-        // TODO: add .d.ts files to excludes 
-        return { enableAutoDiscovery, include: emptyArray, exclude: emptyArray };
-    }
-
-=======
->>>>>>> 8075a0dd
-    function setIsEqualTo(arr1: string[], arr2: string[]): boolean {
-        if (arr1 === arr2) {
-            return true;
-        }
-        if ((arr1 || emptyArray).length === 0 && (arr2 || emptyArray).length === 0) {
-            return true;
-        }
-        const set: Map<boolean> = createMap<boolean>();
-        let unique = 0;
-
-        for (const v of arr1) {
-            if (set[v] !== true) {
-                set[v] = true;
-                unique++;
-            }
-        }
-        for (const v of arr2) {
-            if (!hasProperty(set, v)) {
-                return false;
-            }
-            if (set[v] === true) {
-                set[v] = false;
-                unique--;
-            }
-        }
-        return unique === 0;
-    }
-
-    function typingOptionsChanged(opt1: TypingOptions, opt2: TypingOptions): boolean {
-        return opt1.enableAutoDiscovery !== opt2.enableAutoDiscovery ||
-            !setIsEqualTo(opt1.include, opt2.include) ||
-            !setIsEqualTo(opt1.exclude, opt2.exclude);
-    }
-
-    function compilerOptionsChanged(opt1: CompilerOptions, opt2: CompilerOptions): boolean {
-        // TODO: add more relevant properties
-        return opt1.allowJs != opt2.allowJs;
-    }
-
-    export interface TypingsArray extends ReadonlyArray<string> {
-        " __typingsArrayBrand": any;
-    }
-
-    function toTypingsArray(arr: string[]): TypingsArray {
-        arr.sort();
-        return <any>arr;
-    }
-
-    export class TypingsCache {
-        private readonly perProjectCache: Map<TypingsCacheEntry> = createMap<TypingsCacheEntry>();
-
-        constructor(private readonly installer: ITypingsInstaller) {
-        }
-
-        getTypingsForProject(project: Project): TypingsArray {
-            const typingOptions = project.getTypingOptions();
-
-            if (!typingOptions || !typingOptions.enableAutoDiscovery) {
-                return <any>emptyArray;
-            }
-
-            const entry = this.perProjectCache[project.getProjectName()];
-            const result: TypingsArray = entry ? entry.typings : <any>emptyArray;
-            if (!entry || typingOptionsChanged(typingOptions, entry.typingOptions) || compilerOptionsChanged(project.getCompilerOptions(), entry.compilerOptions)) {
-                // Note: entry is now poisoned since it does not really contain typings for a given combination of compiler options\typings options.
-                // instead it acts as a placeholder to prevent issuing multiple requests
-                this.perProjectCache[project.getProjectName()] = {
-                    compilerOptions: project.getCompilerOptions(),
-                    typingOptions,
-                    typings: result,
-                    poisoned: true
-                };
-                // something has been changed, issue a request to update typings
-                this.installer.enqueueInstallTypingsRequest(project, typingOptions);
-            }
-            return result;
-        }
-
-        invalidateCachedTypingsForProject(project: Project) {
-            const typingOptions = project.getTypingOptions();
-            if (!typingOptions.enableAutoDiscovery) {
-                return;
-            }
-            this.installer.enqueueInstallTypingsRequest(project, typingOptions);
-        }
-
-        updateTypingsForProject(projectName: string, compilerOptions: CompilerOptions, typingOptions: TypingOptions, newTypings: string[]) {
-            this.perProjectCache[projectName] = {
-                compilerOptions,
-                typingOptions,
-                typings: toTypingsArray(newTypings),
-                poisoned: false
-            };
-        }
-
-        onProjectClosed(project: Project) {
-            delete this.perProjectCache[project.getProjectName()];
-            this.installer.onProjectClosed(project);
-        }
-    }
+/// <reference path="project.ts"/>
+
+namespace ts.server {
+    export interface ITypingsInstaller {
+        enqueueInstallTypingsRequest(p: Project, typingOptions: TypingOptions): void;
+        attach(projectService: ProjectService): void;
+        onProjectClosed(p: Project): void;
+    }
+
+    export const nullTypingsInstaller: ITypingsInstaller = {
+        enqueueInstallTypingsRequest: () => {},
+        attach: (projectService: ProjectService) => {},
+        onProjectClosed: (p: Project) => {}
+    };
+
+    class TypingsCacheEntry {
+        readonly typingOptions: TypingOptions;
+        readonly compilerOptions: CompilerOptions;
+        readonly typings: TypingsArray;
+        poisoned: boolean;
+    }
+
+    function setIsEqualTo(arr1: string[], arr2: string[]): boolean {
+        if (arr1 === arr2) {
+            return true;
+        }
+        if ((arr1 || emptyArray).length === 0 && (arr2 || emptyArray).length === 0) {
+            return true;
+        }
+        const set: Map<boolean> = createMap<boolean>();
+        let unique = 0;
+
+        for (const v of arr1) {
+            if (set[v] !== true) {
+                set[v] = true;
+                unique++;
+            }
+        }
+        for (const v of arr2) {
+            if (!hasProperty(set, v)) {
+                return false;
+            }
+            if (set[v] === true) {
+                set[v] = false;
+                unique--;
+            }
+        }
+        return unique === 0;
+    }
+
+    function typingOptionsChanged(opt1: TypingOptions, opt2: TypingOptions): boolean {
+        return opt1.enableAutoDiscovery !== opt2.enableAutoDiscovery ||
+            !setIsEqualTo(opt1.include, opt2.include) ||
+            !setIsEqualTo(opt1.exclude, opt2.exclude);
+    }
+
+    function compilerOptionsChanged(opt1: CompilerOptions, opt2: CompilerOptions): boolean {
+        // TODO: add more relevant properties
+        return opt1.allowJs != opt2.allowJs;
+    }
+
+    export interface TypingsArray extends ReadonlyArray<string> {
+        " __typingsArrayBrand": any;
+    }
+
+    function toTypingsArray(arr: string[]): TypingsArray {
+        arr.sort();
+        return <any>arr;
+    }
+
+    export class TypingsCache {
+        private readonly perProjectCache: Map<TypingsCacheEntry> = createMap<TypingsCacheEntry>();
+
+        constructor(private readonly installer: ITypingsInstaller) {
+        }
+
+        getTypingsForProject(project: Project): TypingsArray {
+            const typingOptions = project.getTypingOptions();
+
+            if (!typingOptions || !typingOptions.enableAutoDiscovery) {
+                return <any>emptyArray;
+            }
+
+            const entry = this.perProjectCache[project.getProjectName()];
+            const result: TypingsArray = entry ? entry.typings : <any>emptyArray;
+            if (!entry || typingOptionsChanged(typingOptions, entry.typingOptions) || compilerOptionsChanged(project.getCompilerOptions(), entry.compilerOptions)) {
+                // Note: entry is now poisoned since it does not really contain typings for a given combination of compiler options\typings options.
+                // instead it acts as a placeholder to prevent issuing multiple requests
+                this.perProjectCache[project.getProjectName()] = {
+                    compilerOptions: project.getCompilerOptions(),
+                    typingOptions,
+                    typings: result,
+                    poisoned: true
+                };
+                // something has been changed, issue a request to update typings
+                this.installer.enqueueInstallTypingsRequest(project, typingOptions);
+            }
+            return result;
+        }
+
+        invalidateCachedTypingsForProject(project: Project) {
+            const typingOptions = project.getTypingOptions();
+            if (!typingOptions.enableAutoDiscovery) {
+                return;
+            }
+            this.installer.enqueueInstallTypingsRequest(project, typingOptions);
+        }
+
+        updateTypingsForProject(projectName: string, compilerOptions: CompilerOptions, typingOptions: TypingOptions, newTypings: string[]) {
+            this.perProjectCache[projectName] = {
+                compilerOptions,
+                typingOptions,
+                typings: toTypingsArray(newTypings),
+                poisoned: false
+            };
+        }
+
+        onProjectClosed(project: Project) {
+            delete this.perProjectCache[project.getProjectName()];
+            this.installer.onProjectClosed(project);
+        }
+    }
 }