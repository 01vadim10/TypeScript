{
    "Unterminated string literal.": {
        "category": "Error",
        "code": 1002
    },
    "Identifier expected.": {
        "category": "Error",
        "code": 1003
    },
    "'{0}' expected.": {
        "category": "Error",
        "code": 1005
    },
    "A file cannot have a reference to itself.": {
        "category": "Error",
        "code": 1006
    },
    "Trailing comma not allowed.": {
        "category": "Error",
        "code": 1009
    },
    "'*/' expected.": {
        "category": "Error",
        "code": 1010
    },
    "Unexpected token.": {
        "category": "Error",
        "code": 1012
    },
    "A rest parameter must be last in a parameter list.": {
        "category": "Error",
        "code": 1014
    },
    "Parameter cannot have question mark and initializer.": {
        "category": "Error",
        "code": 1015
    },
    "A required parameter cannot follow an optional parameter.": {
        "category": "Error",
        "code": 1016
    },
    "An index signature cannot have a rest parameter.": {
        "category": "Error",
        "code": 1017
    },
    "An index signature parameter cannot have an accessibility modifier.": {
        "category": "Error",
        "code": 1018
    },
    "An index signature parameter cannot have a question mark.": {
        "category": "Error",
        "code": 1019
    },
    "An index signature parameter cannot have an initializer.": {
        "category": "Error",
        "code": 1020
    },
    "An index signature must have a type annotation.": {
        "category": "Error",
        "code": 1021
    },
    "An index signature parameter must have a type annotation.": {
        "category": "Error",
        "code": 1022
    },
    "An index signature parameter type must be 'string' or 'number'.": {
        "category": "Error",
        "code": 1023
    },
    "'readonly' modifier can only appear on a property declaration or index signature.": {
        "category": "Error",
        "code": 1024
    },
    "Accessibility modifier already seen.": {
        "category": "Error",
        "code": 1028
    },
    "'{0}' modifier must precede '{1}' modifier.": {
        "category": "Error",
        "code": 1029
    },
    "'{0}' modifier already seen.": {
        "category": "Error",
        "code": 1030
    },
    "'{0}' modifier cannot appear on a class element.": {
        "category": "Error",
        "code": 1031
    },
    "'super' must be followed by an argument list or member access.": {
        "category": "Error",
        "code": 1034
    },
    "Only ambient modules can use quoted names.": {
        "category": "Error",
        "code": 1035
    },
    "Statements are not allowed in ambient contexts.": {
        "category": "Error",
        "code": 1036
    },
    "A 'declare' modifier cannot be used in an already ambient context.": {
        "category": "Error",
        "code": 1038
    },
    "Initializers are not allowed in ambient contexts.": {
        "category": "Error",
        "code": 1039
    },
    "'{0}' modifier cannot be used in an ambient context.": {
        "category": "Error",
        "code": 1040
    },
    "'{0}' modifier cannot be used with a class declaration.": {
        "category": "Error",
        "code": 1041
    },
    "'{0}' modifier cannot be used here.": {
        "category": "Error",
        "code": 1042
    },
    "'{0}' modifier cannot appear on a data property.": {
        "category": "Error",
        "code": 1043
    },
    "'{0}' modifier cannot appear on a module or namespace element.": {
        "category": "Error",
        "code": 1044
    },
    "A '{0}' modifier cannot be used with an interface declaration.": {
        "category": "Error",
        "code": 1045
    },
    "A 'declare' modifier is required for a top level declaration in a .d.ts file.": {
        "category": "Error",
        "code": 1046
    },
    "A rest parameter cannot be optional.": {
        "category": "Error",
        "code": 1047
    },
    "A rest parameter cannot have an initializer.": {
        "category": "Error",
        "code": 1048
    },
    "A 'set' accessor must have exactly one parameter.": {
        "category": "Error",
        "code": 1049
    },
    "A 'set' accessor cannot have an optional parameter.": {
        "category": "Error",
        "code": 1051
    },
    "A 'set' accessor parameter cannot have an initializer.": {
        "category": "Error",
        "code": 1052
    },
    "A 'set' accessor cannot have rest parameter.": {
        "category": "Error",
        "code": 1053
    },
    "A 'get' accessor cannot have parameters.": {
        "category": "Error",
        "code": 1054
    },
    "Type '{0}' is not a valid async function return type in ES5/ES3 because it does not refer to a Promise-compatible constructor value.": {
        "category": "Error",
        "code": 1055
    },
    "Accessors are only available when targeting ECMAScript 5 and higher.": {
        "category": "Error",
        "code": 1056
    },
    "An async function or method must have a valid awaitable return type.": {
        "category": "Error",
        "code": 1057
    },
    "Operand for 'await' does not have a valid callable 'then' member.": {
        "category": "Error",
        "code": 1058
    },
    "Return expression in async function does not have a valid callable 'then' member.": {
        "category": "Error",
        "code": 1059
    },
    "Expression body for async arrow function does not have a valid callable 'then' member.": {
        "category": "Error",
        "code": 1060
    },
    "Enum member must have initializer.": {
        "category": "Error",
        "code": 1061
    },
    "{0} is referenced directly or indirectly in the fulfillment callback of its own 'then' method.": {
        "category": "Error",
        "code": 1062
    },
    "An export assignment cannot be used in a namespace.": {
        "category": "Error",
        "code": 1063
    },
    "The return type of an async function or method must be the global Promise<T> type.": {
        "category": "Error",
        "code": 1064
    },
    "In ambient enum declarations member initializer must be constant expression.": {
        "category": "Error",
        "code": 1066
    },
    "Unexpected token. A constructor, method, accessor, or property was expected.": {
        "category": "Error",
        "code": 1068
    },
    "'{0}' modifier cannot appear on a type member.": {
        "category": "Error",
        "code": 1070
    },
    "'{0}' modifier cannot appear on an index signature.": {
        "category": "Error",
        "code": 1071
    },
    "A '{0}' modifier cannot be used with an import declaration.": {
        "category": "Error",
        "code": 1079
    },
    "Invalid 'reference' directive syntax.": {
        "category": "Error",
        "code": 1084
    },
    "Octal literals are not available when targeting ECMAScript 5 and higher.": {
        "category": "Error",
        "code": 1085
    },
    "An accessor cannot be declared in an ambient context.": {
        "category": "Error",
        "code": 1086
    },
    "'{0}' modifier cannot appear on a constructor declaration.": {
        "category": "Error",
        "code": 1089
    },
    "'{0}' modifier cannot appear on a parameter.": {
        "category": "Error",
        "code": 1090
    },
    "Only a single variable declaration is allowed in a 'for...in' statement.": {
        "category": "Error",
        "code": 1091
    },
    "Type parameters cannot appear on a constructor declaration.": {
        "category": "Error",
        "code": 1092
    },
    "Type annotation cannot appear on a constructor declaration.": {
        "category": "Error",
        "code": 1093
    },
    "An accessor cannot have type parameters.": {
        "category": "Error",
        "code": 1094
    },
    "A 'set' accessor cannot have a return type annotation.": {
        "category": "Error",
        "code": 1095
    },
    "An index signature must have exactly one parameter.": {
        "category": "Error",
        "code": 1096
    },
    "'{0}' list cannot be empty.": {
        "category": "Error",
        "code": 1097
    },
    "Type parameter list cannot be empty.": {
        "category": "Error",
        "code": 1098
    },
    "Type argument list cannot be empty.": {
        "category": "Error",
        "code": 1099
    },
    "Invalid use of '{0}' in strict mode.": {
        "category": "Error",
        "code": 1100
    },
    "'with' statements are not allowed in strict mode.": {
        "category": "Error",
        "code": 1101
    },
    "'delete' cannot be called on an identifier in strict mode.": {
        "category": "Error",
        "code": 1102
    },
    "A 'continue' statement can only be used within an enclosing iteration statement.": {
        "category": "Error",
        "code": 1104
    },
    "A 'break' statement can only be used within an enclosing iteration or switch statement.": {
        "category": "Error",
        "code": 1105
    },
    "Jump target cannot cross function boundary.": {
        "category": "Error",
        "code": 1107
    },
    "A 'return' statement can only be used within a function body.": {
        "category": "Error",
        "code": 1108
    },
    "Expression expected.": {
        "category": "Error",
        "code": 1109
    },
    "Type expected.": {
        "category": "Error",
        "code": 1110
    },
    "A 'default' clause cannot appear more than once in a 'switch' statement.": {
        "category": "Error",
        "code": 1113
    },
    "Duplicate label '{0}'": {
        "category": "Error",
        "code": 1114
    },
    "A 'continue' statement can only jump to a label of an enclosing iteration statement.": {
        "category": "Error",
        "code": 1115
    },
    "A 'break' statement can only jump to a label of an enclosing statement.": {
        "category": "Error",
        "code": 1116
    },
    "An object literal cannot have multiple properties with the same name in strict mode.": {
        "category": "Error",
        "code": 1117
    },
    "An object literal cannot have multiple get/set accessors with the same name.": {
        "category": "Error",
        "code": 1118
    },
    "An object literal cannot have property and accessor with the same name.": {
        "category": "Error",
        "code": 1119
    },
    "An export assignment cannot have modifiers.": {
        "category": "Error",
        "code": 1120
    },
    "Octal literals are not allowed in strict mode.": {
        "category": "Error",
        "code": 1121
    },
    "A tuple type element list cannot be empty.": {
        "category": "Error",
        "code": 1122
    },
    "Variable declaration list cannot be empty.": {
        "category": "Error",
        "code": 1123
    },
    "Digit expected.": {
        "category": "Error",
        "code": 1124
    },
    "Hexadecimal digit expected.": {
        "category": "Error",
        "code": 1125
    },
    "Unexpected end of text.": {
        "category": "Error",
        "code": 1126
    },
    "Invalid character.": {
        "category": "Error",
        "code": 1127
    },
    "Declaration or statement expected.": {
        "category": "Error",
        "code": 1128
    },
    "Statement expected.": {
        "category": "Error",
        "code": 1129
    },
    "'case' or 'default' expected.": {
        "category": "Error",
        "code": 1130
    },
    "Property or signature expected.": {
        "category": "Error",
        "code": 1131
    },
    "Enum member expected.": {
        "category": "Error",
        "code": 1132
    },
    "Variable declaration expected.": {
        "category": "Error",
        "code": 1134
    },
    "Argument expression expected.": {
        "category": "Error",
        "code": 1135
    },
    "Property assignment expected.": {
        "category": "Error",
        "code": 1136
    },
    "Expression or comma expected.": {
        "category": "Error",
        "code": 1137
    },
    "Parameter declaration expected.": {
        "category": "Error",
        "code": 1138
    },
    "Type parameter declaration expected.": {
        "category": "Error",
        "code": 1139
    },
    "Type argument expected.": {
        "category": "Error",
        "code": 1140
    },
    "String literal expected.": {
        "category": "Error",
        "code": 1141
    },
    "Line break not permitted here.": {
        "category": "Error",
        "code": 1142
    },
    "'{' or ';' expected.": {
        "category": "Error",
        "code": 1144
    },
    "Declaration expected.": {
        "category": "Error",
        "code": 1146
    },
    "Import declarations in a namespace cannot reference a module.": {
        "category": "Error",
        "code": 1147
    },
    "Cannot use imports, exports, or module augmentations when '--module' is 'none'.": {
        "category": "Error",
        "code": 1148
    },
    "File name '{0}' differs from already included file name '{1}' only in casing": {
        "category": "Error",
        "code": 1149
    },
    "'new T[]' cannot be used to create an array. Use 'new Array<T>()' instead.": {
        "category": "Error",
        "code": 1150
    },
    "'const' declarations must be initialized": {
        "category": "Error",
        "code": 1155
    },
    "'const' declarations can only be declared inside a block.": {
        "category": "Error",
        "code": 1156
    },
    "'let' declarations can only be declared inside a block.": {
        "category": "Error",
        "code": 1157
    },
    "Unterminated template literal.": {
        "category": "Error",
        "code": 1160
    },
    "Unterminated regular expression literal.": {
        "category": "Error",
        "code": 1161
    },
    "An object member cannot be declared optional.": {
        "category": "Error",
        "code": 1162
    },
    "A 'yield' expression is only allowed in a generator body.": {
        "category": "Error",
        "code": 1163
    },
    "Computed property names are not allowed in enums.": {
        "category": "Error",
        "code": 1164
    },
    "A computed property name in an ambient context must directly refer to a built-in symbol.": {
        "category": "Error",
        "code": 1165
    },
    "A computed property name in a class property declaration must directly refer to a built-in symbol.": {
        "category": "Error",
        "code": 1166
    },
    "A computed property name in a method overload must directly refer to a built-in symbol.": {
        "category": "Error",
        "code": 1168
    },
    "A computed property name in an interface must directly refer to a built-in symbol.": {
        "category": "Error",
        "code": 1169
    },
    "A computed property name in a type literal must directly refer to a built-in symbol.": {
        "category": "Error",
        "code": 1170
    },
    "A comma expression is not allowed in a computed property name.": {
        "category": "Error",
        "code": 1171
    },
    "'extends' clause already seen.": {
        "category": "Error",
        "code": 1172
    },
    "'extends' clause must precede 'implements' clause.": {
        "category": "Error",
        "code": 1173
    },
    "Classes can only extend a single class.": {
        "category": "Error",
        "code": 1174
    },
    "'implements' clause already seen.": {
        "category": "Error",
        "code": 1175
    },
    "Interface declaration cannot have 'implements' clause.": {
        "category": "Error",
        "code": 1176
    },
    "Binary digit expected.": {
        "category": "Error",
        "code": 1177
    },
    "Octal digit expected.": {
        "category": "Error",
        "code": 1178
    },
    "Unexpected token. '{' expected.": {
        "category": "Error",
        "code": 1179
    },
    "Property destructuring pattern expected.": {
        "category": "Error",
        "code": 1180
    },
    "Array element destructuring pattern expected.": {
        "category": "Error",
        "code": 1181
    },
    "A destructuring declaration must have an initializer.": {
        "category": "Error",
        "code": 1182
    },
    "An implementation cannot be declared in ambient contexts.": {
        "category": "Error",
        "code": 1183
    },
    "Modifiers cannot appear here.": {
        "category": "Error",
        "code": 1184
    },
    "Merge conflict marker encountered.": {
        "category": "Error",
        "code": 1185
    },
    "A rest element cannot have an initializer.": {
        "category": "Error",
        "code": 1186
    },
    "A parameter property may not be declared using a binding pattern.": {
        "category": "Error",
        "code": 1187
    },
    "Only a single variable declaration is allowed in a 'for...of' statement.": {
        "category": "Error",
        "code": 1188
    },
    "The variable declaration of a 'for...in' statement cannot have an initializer.": {
        "category": "Error",
        "code": 1189
    },
    "The variable declaration of a 'for...of' statement cannot have an initializer.": {
        "category": "Error",
        "code": 1190
    },
    "An import declaration cannot have modifiers.": {
        "category": "Error",
        "code": 1191
    },
    "Module '{0}' has no default export.": {
        "category": "Error",
        "code": 1192
    },
    "An export declaration cannot have modifiers.": {
        "category": "Error",
        "code": 1193
    },
    "Export declarations are not permitted in a namespace.": {
        "category": "Error",
        "code": 1194
    },
    "Catch clause variable cannot have a type annotation.": {
        "category": "Error",
        "code": 1196
    },
    "Catch clause variable cannot have an initializer.": {
        "category": "Error",
        "code": 1197
    },
    "An extended Unicode escape value must be between 0x0 and 0x10FFFF inclusive.": {
        "category": "Error",
        "code": 1198
    },
    "Unterminated Unicode escape sequence.": {
        "category": "Error",
        "code": 1199
    },
    "Line terminator not permitted before arrow.": {
        "category": "Error",
        "code": 1200
    },
    "Import assignment cannot be used when targeting ECMAScript 2015 modules. Consider using 'import * as ns from \"mod\"', 'import {a} from \"mod\"', 'import d from \"mod\"', or another module format instead.": {
        "category": "Error",
        "code": 1202
    },
    "Export assignment cannot be used when targeting ECMAScript 2015 modules. Consider using 'export default' or another module format instead.": {
        "category": "Error",
        "code": 1203
    },
    "Decorators are not valid here.": {
        "category": "Error",
        "code": 1206
    },
    "Decorators cannot be applied to multiple get/set accessors of the same name.": {
        "category": "Error",
        "code": 1207
    },
    "Cannot compile namespaces when the '--isolatedModules' flag is provided.": {
        "category": "Error",
        "code": 1208
    },
    "Ambient const enums are not allowed when the '--isolatedModules' flag is provided.": {
        "category": "Error",
        "code": 1209
    },
    "Invalid use of '{0}'. Class definitions are automatically in strict mode.": {
        "category": "Error",
        "code": 1210
    },
    "A class declaration without the 'default' modifier must have a name": {
        "category": "Error",
        "code": 1211
    },
    "Identifier expected. '{0}' is a reserved word in strict mode": {
        "category": "Error",
        "code": 1212
    },
    "Identifier expected. '{0}' is a reserved word in strict mode. Class definitions are automatically in strict mode.": {
        "category": "Error",
        "code": 1213
    },
    "Identifier expected. '{0}' is a reserved word in strict mode. Modules are automatically in strict mode.": {
        "category": "Error",
        "code": 1214
    },
    "Invalid use of '{0}'. Modules are automatically in strict mode.": {
        "category": "Error",
        "code": 1215
    },
    "Export assignment is not supported when '--module' flag is 'system'.": {
        "category": "Error",
        "code": 1218
    },
    "Experimental support for decorators is a feature that is subject to change in a future release. Set the 'experimentalDecorators' option to remove this warning.": {
        "category": "Error",
        "code": 1219
    },
    "Generators are only available when targeting ECMAScript 2015 or higher.": {
        "category": "Error",
        "code": 1220
    },
    "Generators are not allowed in an ambient context.": {
        "category": "Error",
        "code": 1221
    },
    "An overload signature cannot be declared as a generator.": {
        "category": "Error",
        "code": 1222
    },
    "'{0}' tag already specified.": {
        "category": "Error",
        "code": 1223
    },
    "Signature '{0}' must have a type predicate.": {
        "category": "Error",
        "code": 1224
    },
    "Cannot find parameter '{0}'.": {
        "category": "Error",
        "code": 1225
    },
    "Type predicate '{0}' is not assignable to '{1}'.": {
        "category": "Error",
        "code": 1226
    },
    "Parameter '{0}' is not in the same position as parameter '{1}'.": {
        "category": "Error",
        "code": 1227
    },
    "A type predicate is only allowed in return type position for functions and methods.": {
        "category": "Error",
        "code": 1228
    },
    "A type predicate cannot reference a rest parameter.": {
        "category": "Error",
        "code": 1229
    },
    "A type predicate cannot reference element '{0}' in a binding pattern.": {
        "category": "Error",
        "code": 1230
    },
    "An export assignment can only be used in a module.": {
        "category": "Error",
        "code": 1231
    },
    "An import declaration can only be used in a namespace or module.": {
        "category": "Error",
        "code": 1232
    },
    "An export declaration can only be used in a module.": {
        "category": "Error",
        "code": 1233
    },
    "An ambient module declaration is only allowed at the top level in a file.": {
        "category": "Error",
        "code": 1234
    },
    "A namespace declaration is only allowed in a namespace or module.": {
        "category": "Error",
        "code": 1235
    },
    "The return type of a property decorator function must be either 'void' or 'any'.": {
        "category": "Error",
        "code": 1236
    },
    "The return type of a parameter decorator function must be either 'void' or 'any'.": {
        "category": "Error",
        "code": 1237
    },
    "Unable to resolve signature of class decorator when called as an expression.": {
        "category": "Error",
        "code": 1238
    },
    "Unable to resolve signature of parameter decorator when called as an expression.": {
        "category": "Error",
        "code": 1239
    },
    "Unable to resolve signature of property decorator when called as an expression.": {
        "category": "Error",
        "code": 1240
    },
    "Unable to resolve signature of method decorator when called as an expression.": {
        "category": "Error",
        "code": 1241
    },
    "'abstract' modifier can only appear on a class, method, or property declaration.": {
        "category": "Error",
        "code": 1242
    },
    "'{0}' modifier cannot be used with '{1}' modifier.": {
        "category": "Error",
        "code": 1243
    },
    "Abstract methods can only appear within an abstract class.": {
        "category": "Error",
        "code": 1244
    },
    "Method '{0}' cannot have an implementation because it is marked abstract.": {
        "category": "Error",
        "code": 1245
    },
    "An interface property cannot have an initializer.": {
        "category": "Error",
        "code": 1246
    },
    "A type literal property cannot have an initializer.": {
        "category": "Error",
        "code": 1247
    },
    "A class member cannot have the '{0}' keyword.": {
        "category": "Error",
        "code": 1248
    },
    "A decorator can only decorate a method implementation, not an overload.": {
        "category": "Error",
        "code": 1249
    },
    "Function declarations are not allowed inside blocks in strict mode when targeting 'ES3' or 'ES5'.": {
        "category": "Error",
        "code": 1250
    },
    "Function declarations are not allowed inside blocks in strict mode when targeting 'ES3' or 'ES5'. Class definitions are automatically in strict mode.": {
        "category": "Error",
        "code": 1251
    },
    "Function declarations are not allowed inside blocks in strict mode when targeting 'ES3' or 'ES5'. Modules are automatically in strict mode.": {
        "category": "Error",
        "code": 1252
    },
    "'{0}' tag cannot be used independently as a top level JSDoc tag.": {
        "category": "Error",
        "code": 1253
    },
    "A 'const' initializer in an ambient context must be a string or numeric literal.": {
        "category": "Error",
        "code": 1254
    },
    "'with' statements are not allowed in an async function block.": {
        "category": "Error",
        "code": 1300
    },
    "'await' expression is only allowed within an async function.": {
        "category": "Error",
        "code": 1308
    },
    "'=' can only be used in an object literal property inside a destructuring assignment.": {
        "category": "Error",
        "code": 1312
    },
    "The body of an 'if' statement cannot be the empty statement.": {
        "category": "Error",
        "code": 1313
    },
    "Global module exports may only appear in module files.": {
        "category": "Error",
        "code": 1314
    },
    "Global module exports may only appear in declaration files.": {
        "category": "Error",
        "code": 1315
    },
    "Global module exports may only appear at top level.": {
        "category": "Error",
        "code": 1316
    },
    "A parameter property cannot be declared using a rest parameter.": {
        "category": "Error",
        "code": 1317
    },
<<<<<<< HEAD
    "String literal with double quotes expected.": {
        "category": "Error",
        "code": 1318
    },
    "String, number, object, array, true, false or null expected.": {
        "category": "Error",
        "code": 1319
    },
=======
    "An abstract accessor cannot have an implementation.": {
        "category": "Error",
        "code": 1318
    },
>>>>>>> 60c7340a
    "Duplicate identifier '{0}'.": {
        "category": "Error",
        "code": 2300
    },
    "Initializer of instance member variable '{0}' cannot reference identifier '{1}' declared in the constructor.": {
        "category": "Error",
        "code": 2301
    },
    "Static members cannot reference class type parameters.": {
        "category": "Error",
        "code": 2302
    },
    "Circular definition of import alias '{0}'.": {
        "category": "Error",
        "code": 2303
    },
    "Cannot find name '{0}'.": {
        "category": "Error",
        "code": 2304
    },
    "Module '{0}' has no exported member '{1}'.": {
        "category": "Error",
        "code": 2305
    },
    "File '{0}' is not a module.": {
        "category": "Error",
        "code": 2306
    },
    "Cannot find module '{0}'.": {
        "category": "Error",
        "code": 2307
    },
    "Module {0} has already exported a member named '{1}'. Consider explicitly re-exporting to resolve the ambiguity.": {
        "category": "Error",
        "code": 2308
    },
    "An export assignment cannot be used in a module with other exported elements.": {
        "category": "Error",
        "code": 2309
    },
    "Type '{0}' recursively references itself as a base type.": {
        "category": "Error",
        "code": 2310
    },
    "A class may only extend another class.": {
        "category": "Error",
        "code": 2311
    },
    "An interface may only extend a class or another interface.": {
        "category": "Error",
        "code": 2312
    },
    "Type parameter '{0}' has a circular constraint.": {
        "category": "Error",
        "code": 2313
    },
    "Generic type '{0}' requires {1} type argument(s).": {
        "category": "Error",
        "code": 2314
    },
    "Type '{0}' is not generic.": {
        "category": "Error",
        "code": 2315
    },
    "Global type '{0}' must be a class or interface type.": {
        "category": "Error",
        "code": 2316
    },
    "Global type '{0}' must have {1} type parameter(s).": {
        "category": "Error",
        "code": 2317
    },
    "Cannot find global type '{0}'.": {
        "category": "Error",
        "code": 2318
    },
    "Named property '{0}' of types '{1}' and '{2}' are not identical.": {
        "category": "Error",
        "code": 2319
    },
    "Interface '{0}' cannot simultaneously extend types '{1}' and '{2}'.": {
        "category": "Error",
        "code": 2320
    },
    "Excessive stack depth comparing types '{0}' and '{1}'.": {
        "category": "Error",
        "code": 2321
    },
    "Type '{0}' is not assignable to type '{1}'.": {
        "category": "Error",
        "code": 2322
    },
    "Cannot redeclare exported variable '{0}'.": {
        "category": "Error",
        "code": 2323
    },
    "Property '{0}' is missing in type '{1}'.": {
        "category": "Error",
        "code": 2324
    },
    "Property '{0}' is private in type '{1}' but not in type '{2}'.": {
        "category": "Error",
        "code": 2325
    },
    "Types of property '{0}' are incompatible.": {
        "category": "Error",
        "code": 2326
    },
    "Property '{0}' is optional in type '{1}' but required in type '{2}'.": {
        "category": "Error",
        "code": 2327
    },
    "Types of parameters '{0}' and '{1}' are incompatible.": {
        "category": "Error",
        "code": 2328
    },
    "Index signature is missing in type '{0}'.": {
        "category": "Error",
        "code": 2329
    },
    "Index signatures are incompatible.": {
        "category": "Error",
        "code": 2330
    },
    "'this' cannot be referenced in a module or namespace body.": {
        "category": "Error",
        "code": 2331
    },
    "'this' cannot be referenced in current location.": {
        "category": "Error",
        "code": 2332
    },
    "'this' cannot be referenced in constructor arguments.": {
        "category": "Error",
        "code": 2333
    },
    "'this' cannot be referenced in a static property initializer.": {
        "category": "Error",
        "code": 2334
    },
    "'super' can only be referenced in a derived class.": {
        "category": "Error",
        "code": 2335
    },
    "'super' cannot be referenced in constructor arguments.": {
        "category": "Error",
        "code": 2336
    },
    "Super calls are not permitted outside constructors or in nested functions inside constructors.": {
        "category": "Error",
        "code": 2337
    },
    "'super' property access is permitted only in a constructor, member function, or member accessor of a derived class.": {
        "category": "Error",
        "code": 2338
    },
    "Property '{0}' does not exist on type '{1}'.": {
        "category": "Error",
        "code": 2339
    },
    "Only public and protected methods of the base class are accessible via the 'super' keyword.": {
        "category": "Error",
        "code": 2340
    },
    "Property '{0}' is private and only accessible within class '{1}'.": {
        "category": "Error",
        "code": 2341
    },
    "An index expression argument must be of type 'string', 'number', 'symbol', or 'any'.": {
        "category": "Error",
        "code": 2342
    },
    "Type '{0}' does not satisfy the constraint '{1}'.": {
        "category": "Error",
        "code": 2344
    },
    "Argument of type '{0}' is not assignable to parameter of type '{1}'.": {
        "category": "Error",
        "code": 2345
    },
    "Supplied parameters do not match any signature of call target.": {
        "category": "Error",
        "code": 2346
    },
    "Untyped function calls may not accept type arguments.": {
        "category": "Error",
        "code": 2347
    },
    "Value of type '{0}' is not callable. Did you mean to include 'new'?": {
        "category": "Error",
        "code": 2348
    },
    "Cannot invoke an expression whose type lacks a call signature. Type '{0}' has no compatible call signatures.": {
        "category": "Error",
        "code": 2349
    },
    "Only a void function can be called with the 'new' keyword.": {
        "category": "Error",
        "code": 2350
    },
    "Cannot use 'new' with an expression whose type lacks a call or construct signature.": {
        "category": "Error",
        "code": 2351
    },
    "Type '{0}' cannot be converted to type '{1}'.": {
        "category": "Error",
        "code": 2352
    },
    "Object literal may only specify known properties, and '{0}' does not exist in type '{1}'.": {
        "category": "Error",
        "code": 2353
    },
    "A function whose declared type is neither 'void' nor 'any' must return a value.": {
        "category": "Error",
        "code": 2355
    },
    "An arithmetic operand must be of type 'any', 'number' or an enum type.": {
        "category": "Error",
        "code": 2356
    },
    "The operand of an increment or decrement operator must be a variable or a property access.": {
        "category": "Error",
        "code": 2357
    },
    "The left-hand side of an 'instanceof' expression must be of type 'any', an object type or a type parameter.": {
        "category": "Error",
        "code": 2358
    },
    "The right-hand side of an 'instanceof' expression must be of type 'any' or of a type assignable to the 'Function' interface type.": {
        "category": "Error",
        "code": 2359
    },
    "The left-hand side of an 'in' expression must be of type 'any', 'string', 'number', or 'symbol'.": {
        "category": "Error",
        "code": 2360
    },
    "The right-hand side of an 'in' expression must be of type 'any', an object type or a type parameter": {
        "category": "Error",
        "code": 2361
    },
    "The left-hand side of an arithmetic operation must be of type 'any', 'number' or an enum type.": {
        "category": "Error",
        "code": 2362
    },
    "The right-hand side of an arithmetic operation must be of type 'any', 'number' or an enum type.": {
        "category": "Error",
        "code": 2363
    },
    "The left-hand side of an assignment expression must be a variable or a property access.": {
        "category": "Error",
        "code": 2364
    },
    "Operator '{0}' cannot be applied to types '{1}' and '{2}'.": {
        "category": "Error",
        "code": 2365
    },
    "Function lacks ending return statement and return type does not include 'undefined'.": {
        "category": "Error",
        "code": 2366
    },
    "Type parameter name cannot be '{0}'": {
        "category": "Error",
        "code": 2368
    },
    "A parameter property is only allowed in a constructor implementation.": {
        "category": "Error",
        "code": 2369
    },
    "A rest parameter must be of an array type.": {
        "category": "Error",
        "code": 2370
    },
    "A parameter initializer is only allowed in a function or constructor implementation.": {
        "category": "Error",
        "code": 2371
    },
    "Parameter '{0}' cannot be referenced in its initializer.": {
        "category": "Error",
        "code": 2372
    },
    "Initializer of parameter '{0}' cannot reference identifier '{1}' declared after it.": {
        "category": "Error",
        "code": 2373
    },
    "Duplicate string index signature.": {
        "category": "Error",
        "code": 2374
    },
    "Duplicate number index signature.": {
        "category": "Error",
        "code": 2375
    },
    "A 'super' call must be the first statement in the constructor when a class contains initialized properties or has parameter properties.": {
        "category": "Error",
        "code": 2376
    },
    "Constructors for derived classes must contain a 'super' call.": {
        "category": "Error",
        "code": 2377
    },
    "A 'get' accessor must return a value.": {
        "category": "Error",
        "code": 2378
    },
    "Getter and setter accessors do not agree in visibility.": {
        "category": "Error",
        "code": 2379
    },
    "'get' and 'set' accessor must have the same type.": {
        "category": "Error",
        "code": 2380
    },
    "A signature with an implementation cannot use a string literal type.": {
        "category": "Error",
        "code": 2381
    },
    "Specialized overload signature is not assignable to any non-specialized signature.": {
        "category": "Error",
        "code": 2382
    },
    "Overload signatures must all be exported or non-exported.": {
        "category": "Error",
        "code": 2383
    },
    "Overload signatures must all be ambient or non-ambient.": {
        "category": "Error",
        "code": 2384
    },
    "Overload signatures must all be public, private or protected.": {
        "category": "Error",
        "code": 2385
    },
    "Overload signatures must all be optional or required.": {
        "category": "Error",
        "code": 2386
    },
    "Function overload must be static.": {
        "category": "Error",
        "code": 2387
    },
    "Function overload must not be static.": {
        "category": "Error",
        "code": 2388
    },
    "Function implementation name must be '{0}'.": {
        "category": "Error",
        "code": 2389
    },
    "Constructor implementation is missing.": {
        "category": "Error",
        "code": 2390
    },
    "Function implementation is missing or not immediately following the declaration.": {
        "category": "Error",
        "code": 2391
    },
    "Multiple constructor implementations are not allowed.": {
        "category": "Error",
        "code": 2392
    },
    "Duplicate function implementation.": {
        "category": "Error",
        "code": 2393
    },
    "Overload signature is not compatible with function implementation.": {
        "category": "Error",
        "code": 2394
    },
    "Individual declarations in merged declaration '{0}' must be all exported or all local.": {
        "category": "Error",
        "code": 2395
    },
    "Duplicate identifier 'arguments'. Compiler uses 'arguments' to initialize rest parameters.": {
        "category": "Error",
        "code": 2396
    },
    "Declaration name conflicts with built-in global identifier '{0}'.": {
        "category": "Error",
        "code": 2397
    },
    "Duplicate identifier '_this'. Compiler uses variable declaration '_this' to capture 'this' reference.": {
        "category": "Error",
        "code": 2399
    },
    "Expression resolves to variable declaration '_this' that compiler uses to capture 'this' reference.": {
        "category": "Error",
        "code": 2400
    },
    "Duplicate identifier '_super'. Compiler uses '_super' to capture base class reference.": {
        "category": "Error",
        "code": 2401
    },
    "Expression resolves to '_super' that compiler uses to capture base class reference.": {
        "category": "Error",
        "code": 2402
    },
    "Subsequent variable declarations must have the same type.  Variable '{0}' must be of type '{1}', but here has type '{2}'.": {
        "category": "Error",
        "code": 2403
    },
    "The left-hand side of a 'for...in' statement cannot use a type annotation.": {
        "category": "Error",
        "code": 2404
    },
    "The left-hand side of a 'for...in' statement must be of type 'string' or 'any'.": {
        "category": "Error",
        "code": 2405
    },
    "The left-hand side of a 'for...in' statement must be a variable or a property access.": {
        "category": "Error",
        "code": 2406
    },
    "The right-hand side of a 'for...in' statement must be of type 'any', an object type or a type parameter.": {
        "category": "Error",
        "code": 2407
    },
    "Setters cannot return a value.": {
        "category": "Error",
        "code": 2408
    },
    "Return type of constructor signature must be assignable to the instance type of the class": {
        "category": "Error",
        "code": 2409
    },
    "The 'with' statement is not supported. All symbols in a 'with' block will have type 'any'.": {
        "category": "Error",
        "code": 2410
    },
    "Property '{0}' of type '{1}' is not assignable to string index type '{2}'.": {
        "category": "Error",
        "code": 2411
    },
    "Property '{0}' of type '{1}' is not assignable to numeric index type '{2}'.": {
        "category": "Error",
        "code": 2412
    },
    "Numeric index type '{0}' is not assignable to string index type '{1}'.": {
        "category": "Error",
        "code": 2413
    },
    "Class name cannot be '{0}'": {
        "category": "Error",
        "code": 2414
    },
    "Class '{0}' incorrectly extends base class '{1}'.": {
        "category": "Error",
        "code": 2415
    },
    "Class static side '{0}' incorrectly extends base class static side '{1}'.": {
        "category": "Error",
        "code": 2417
    },
    "Class '{0}' incorrectly implements interface '{1}'.": {
        "category": "Error",
        "code": 2420
    },
    "A class may only implement another class or interface.": {
        "category": "Error",
        "code": 2422
    },
    "Class '{0}' defines instance member function '{1}', but extended class '{2}' defines it as instance member accessor.": {
        "category": "Error",
        "code": 2423
    },
    "Class '{0}' defines instance member function '{1}', but extended class '{2}' defines it as instance member property.": {
        "category": "Error",
        "code": 2424
    },
    "Class '{0}' defines instance member property '{1}', but extended class '{2}' defines it as instance member function.": {
        "category": "Error",
        "code": 2425
    },
    "Class '{0}' defines instance member accessor '{1}', but extended class '{2}' defines it as instance member function.": {
        "category": "Error",
        "code": 2426
    },
    "Interface name cannot be '{0}'": {
        "category": "Error",
        "code": 2427
    },
    "All declarations of '{0}' must have identical type parameters.": {
        "category": "Error",
        "code": 2428
    },
    "Interface '{0}' incorrectly extends interface '{1}'.": {
        "category": "Error",
        "code": 2430
    },
    "Enum name cannot be '{0}'": {
        "category": "Error",
        "code": 2431
    },
    "In an enum with multiple declarations, only one declaration can omit an initializer for its first enum element.": {
        "category": "Error",
        "code": 2432
    },
    "A namespace declaration cannot be in a different file from a class or function with which it is merged": {
        "category": "Error",
        "code": 2433
    },
    "A namespace declaration cannot be located prior to a class or function with which it is merged": {
        "category": "Error",
        "code": 2434
    },
    "Ambient modules cannot be nested in other modules or namespaces.": {
        "category": "Error",
        "code": 2435
    },
    "Ambient module declaration cannot specify relative module name.": {
        "category": "Error",
        "code": 2436
    },
    "Module '{0}' is hidden by a local declaration with the same name": {
        "category": "Error",
        "code": 2437
    },
    "Import name cannot be '{0}'": {
        "category": "Error",
        "code": 2438
    },
    "Import or export declaration in an ambient module declaration cannot reference module through relative module name.": {
        "category": "Error",
        "code": 2439
    },
    "Import declaration conflicts with local declaration of '{0}'": {
        "category": "Error",
        "code": 2440
    },
    "Duplicate identifier '{0}'. Compiler reserves name '{1}' in top level scope of a module.": {
        "category": "Error",
        "code": 2441
    },
    "Types have separate declarations of a private property '{0}'.": {
        "category": "Error",
        "code": 2442
    },
    "Property '{0}' is protected but type '{1}' is not a class derived from '{2}'.": {
        "category": "Error",
        "code": 2443
    },
    "Property '{0}' is protected in type '{1}' but public in type '{2}'.": {
        "category": "Error",
        "code": 2444
    },
    "Property '{0}' is protected and only accessible within class '{1}' and its subclasses.": {
        "category": "Error",
        "code": 2445
    },
    "Property '{0}' is protected and only accessible through an instance of class '{1}'.": {
        "category": "Error",
        "code": 2446
    },
    "The '{0}' operator is not allowed for boolean types. Consider using '{1}' instead.": {
        "category": "Error",
        "code": 2447
    },
    "Block-scoped variable '{0}' used before its declaration.": {
        "category": "Error",
        "code": 2448
    },
    "Cannot redeclare block-scoped variable '{0}'.": {
        "category": "Error",
        "code": 2451
    },
    "An enum member cannot have a numeric name.": {
        "category": "Error",
        "code": 2452
    },
    "The type argument for type parameter '{0}' cannot be inferred from the usage. Consider specifying the type arguments explicitly.": {
        "category": "Error",
        "code": 2453
    },
    "Variable '{0}' is used before being assigned.": {
        "category": "Error",
        "code": 2454
    },
    "Type argument candidate '{1}' is not a valid type argument because it is not a supertype of candidate '{0}'.": {
        "category": "Error",
        "code": 2455
    },
    "Type alias '{0}' circularly references itself.": {
        "category": "Error",
        "code": 2456
    },
    "Type alias name cannot be '{0}'": {
        "category": "Error",
        "code": 2457
    },
    "An AMD module cannot have multiple name assignments.": {
        "category": "Error",
        "code": 2458
    },
    "Type '{0}' has no property '{1}' and no string index signature.": {
        "category": "Error",
        "code": 2459
    },
    "Type '{0}' has no property '{1}'.": {
        "category": "Error",
        "code": 2460
    },
    "Type '{0}' is not an array type.": {
        "category": "Error",
        "code": 2461
    },
    "A rest element must be last in a destructuring pattern": {
        "category": "Error",
        "code": 2462
    },
    "A binding pattern parameter cannot be optional in an implementation signature.": {
        "category": "Error",
        "code": 2463
    },
    "A computed property name must be of type 'string', 'number', 'symbol', or 'any'.": {
        "category": "Error",
        "code": 2464
    },
    "'this' cannot be referenced in a computed property name.": {
        "category": "Error",
        "code": 2465
    },
    "'super' cannot be referenced in a computed property name.": {
        "category": "Error",
        "code": 2466
    },
    "A computed property name cannot reference a type parameter from its containing type.": {
        "category": "Error",
        "code": 2467
    },
    "Cannot find global value '{0}'.": {
        "category": "Error",
        "code": 2468
    },
    "The '{0}' operator cannot be applied to type 'symbol'.": {
        "category": "Error",
        "code": 2469
    },
    "'Symbol' reference does not refer to the global Symbol constructor object.": {
        "category": "Error",
        "code": 2470
    },
    "A computed property name of the form '{0}' must be of type 'symbol'.": {
        "category": "Error",
        "code": 2471
    },
    "Spread operator in 'new' expressions is only available when targeting ECMAScript 5 and higher.": {
        "category": "Error",
        "code": 2472
    },
    "Enum declarations must all be const or non-const.": {
        "category": "Error",
        "code": 2473
    },
    "In 'const' enum declarations member initializer must be constant expression.": {
        "category": "Error",
        "code": 2474
    },
    "'const' enums can only be used in property or index access expressions or the right hand side of an import declaration or export assignment.": {
        "category": "Error",
        "code": 2475
    },
    "A const enum member can only be accessed using a string literal.": {
        "category": "Error",
        "code": 2476
    },
    "'const' enum member initializer was evaluated to a non-finite value.": {
        "category": "Error",
        "code": 2477
    },
    "'const' enum member initializer was evaluated to disallowed value 'NaN'.": {
        "category": "Error",
        "code": 2478
    },
    "Property '{0}' does not exist on 'const' enum '{1}'.": {
        "category": "Error",
        "code": 2479
    },
    "'let' is not allowed to be used as a name in 'let' or 'const' declarations.": {
        "category": "Error",
        "code": 2480
    },
    "Cannot initialize outer scoped variable '{0}' in the same scope as block scoped declaration '{1}'.": {
        "category": "Error",
        "code": 2481
    },
    "The left-hand side of a 'for...of' statement cannot use a type annotation.": {
        "category": "Error",
        "code": 2483
    },
    "Export declaration conflicts with exported declaration of '{0}'": {
        "category": "Error",
        "code": 2484
    },
    "The left-hand side of a 'for...of' statement must be a variable or a property access.": {
        "category": "Error",
        "code": 2487
    },
    "Type must have a '[Symbol.iterator]()' method that returns an iterator.": {
        "category": "Error",
        "code": 2488
    },
    "An iterator must have a 'next()' method.": {
        "category": "Error",
        "code": 2489
    },
    "The type returned by the 'next()' method of an iterator must have a 'value' property.": {
        "category": "Error",
        "code": 2490
    },
    "The left-hand side of a 'for...in' statement cannot be a destructuring pattern.": {
        "category": "Error",
        "code": 2491
    },
    "Cannot redeclare identifier '{0}' in catch clause": {
        "category": "Error",
        "code": 2492
    },
    "Tuple type '{0}' with length '{1}' cannot be assigned to tuple with length '{2}'.": {
        "category": "Error",
        "code": 2493
    },
    "Using a string in a 'for...of' statement is only supported in ECMAScript 5 and higher.": {
        "category": "Error",
        "code": 2494
    },
    "Type '{0}' is not an array type or a string type.": {
        "category": "Error",
        "code": 2495
    },
    "The 'arguments' object cannot be referenced in an arrow function in ES3 and ES5. Consider using a standard function expression.": {
        "category": "Error",
        "code": 2496
    },
    "Module '{0}' resolves to a non-module entity and cannot be imported using this construct.": {
        "category": "Error",
        "code": 2497
    },
    "Module '{0}' uses 'export =' and cannot be used with 'export *'.": {
        "category": "Error",
        "code": 2498
    },
    "An interface can only extend an identifier/qualified-name with optional type arguments.": {
        "category": "Error",
        "code": 2499
    },
    "A class can only implement an identifier/qualified-name with optional type arguments.": {
        "category": "Error",
        "code": 2500
    },
    "A rest element cannot contain a binding pattern.": {
        "category": "Error",
        "code": 2501
    },
    "'{0}' is referenced directly or indirectly in its own type annotation.": {
        "category": "Error",
        "code": 2502
    },
    "Cannot find namespace '{0}'.": {
        "category": "Error",
        "code": 2503
    },
    "A generator cannot have a 'void' type annotation.": {
        "category": "Error",
        "code": 2505
    },
    "'{0}' is referenced directly or indirectly in its own base expression.": {
        "category": "Error",
        "code": 2506
    },
    "Type '{0}' is not a constructor function type.": {
        "category": "Error",
        "code": 2507
    },
    "No base constructor has the specified number of type arguments.": {
        "category": "Error",
        "code": 2508
    },
    "Base constructor return type '{0}' is not a class or interface type.": {
        "category": "Error",
        "code": 2509
    },
    "Base constructors must all have the same return type.": {
        "category": "Error",
        "code": 2510
    },
    "Cannot create an instance of the abstract class '{0}'.": {
        "category": "Error",
        "code": 2511
    },
    "Overload signatures must all be abstract or non-abstract.": {
        "category": "Error",
        "code": 2512
    },
    "Abstract method '{0}' in class '{1}' cannot be accessed via super expression.": {
        "category": "Error",
        "code": 2513
    },
    "Classes containing abstract methods must be marked abstract.": {
        "category": "Error",
        "code": 2514
    },
    "Non-abstract class '{0}' does not implement inherited abstract member '{1}' from class '{2}'.": {
        "category": "Error",
        "code": 2515
    },
    "All declarations of an abstract method must be consecutive.": {
        "category": "Error",
        "code": 2516
    },
    "Cannot assign an abstract constructor type to a non-abstract constructor type.": {
        "category": "Error",
        "code": 2517
    },
    "A 'this'-based type guard is not compatible with a parameter-based type guard.": {
        "category": "Error",
        "code": 2518
    },
    "Duplicate identifier '{0}'. Compiler uses declaration '{1}' to support async functions.": {
        "category": "Error",
        "code": 2520
    },
    "Expression resolves to variable declaration '{0}' that compiler uses to support async functions.": {
        "category": "Error",
        "code": 2521
    },
    "The 'arguments' object cannot be referenced in an async function or method in ES3 and ES5. Consider using a standard function or method.": {
        "category": "Error",
        "code": 2522
    },
    "'yield' expressions cannot be used in a parameter initializer.": {
        "category": "Error",
        "code": 2523
    },
    "'await' expressions cannot be used in a parameter initializer.": {
        "category": "Error",
        "code": 2524
    },
    "Initializer provides no value for this binding element and the binding element has no default value.": {
        "category": "Error",
        "code": 2525
    },
    "A 'this' type is available only in a non-static member of a class or interface.": {
        "category": "Error",
        "code": 2526
    },
    "The inferred type of '{0}' references an inaccessible 'this' type. A type annotation is necessary.": {
        "category": "Error",
        "code": 2527
    },
    "A module cannot have multiple default exports.": {
        "category": "Error",
        "code": 2528
    },
    "Duplicate identifier '{0}'. Compiler reserves name '{1}' in top level scope of a module containing async functions.": {
        "category": "Error",
        "code": 2529
    },
    "Property '{0}' is incompatible with index signature.": {
        "category": "Error",
        "code": 2530
    },
    "Object is possibly 'null'.": {
        "category": "Error",
        "code": 2531
    },
    "Object is possibly 'undefined'.": {
        "category": "Error",
        "code": 2532
    },
    "Object is possibly 'null' or 'undefined'.": {
        "category": "Error",
        "code": 2533
    },
    "A function returning 'never' cannot have a reachable end point.": {
        "category": "Error",
        "code": 2534
    },
    "Enum type '{0}' has members with initializers that are not literals.": {
        "category": "Error",
        "code": 2535
    },
    "Type '{0}' cannot be used to index type '{1}'.": {
        "category": "Error",
        "code": 2536
    },
    "Type '{0}' has no matching index signature for type '{1}'.": {
        "category": "Error",
        "code": 2537
    },
    "Type '{0}' cannot be used as an index type.": {
        "category": "Error",
        "code": 2538
    },
    "Cannot assign to '{0}' because it is not a variable.": {
        "category": "Error",
        "code": 2539
    },
    "Cannot assign to '{0}' because it is a constant or a read-only property.": {
        "category": "Error",
        "code": 2540
    },
    "The target of an assignment must be a variable or a property access.": {
        "category": "Error",
        "code": 2541
    },
    "Index signature in type '{0}' only permits reading.": {
        "category": "Error",
        "code": 2542
    },
    "JSX element attributes type '{0}' may not be a union type.": {
        "category": "Error",
        "code": 2600
    },
    "The return type of a JSX element constructor must return an object type.": {
        "category": "Error",
        "code": 2601
    },
    "JSX element implicitly has type 'any' because the global type 'JSX.Element' does not exist.": {
        "category": "Error",
        "code": 2602
    },
    "Property '{0}' in type '{1}' is not assignable to type '{2}'": {
        "category": "Error",
        "code": 2603
    },
    "JSX element type '{0}' does not have any construct or call signatures.": {
        "category": "Error",
        "code": 2604
    },
    "JSX element type '{0}' is not a constructor function for JSX elements.": {
        "category": "Error",
        "code": 2605
    },
    "Property '{0}' of JSX spread attribute is not assignable to target property.": {
        "category": "Error",
        "code": 2606
    },
    "JSX element class does not support attributes because it does not have a '{0}' property": {
        "category": "Error",
        "code": 2607
    },
    "The global type 'JSX.{0}' may not have more than one property": {
        "category": "Error",
        "code": 2608
    },
    "Cannot emit namespaced JSX elements in React": {
        "category": "Error",
        "code": 2650
    },
    "A member initializer in a enum declaration cannot reference members declared after it, including members defined in other enums.": {
        "category": "Error",
        "code": 2651
    },
    "Merged declaration '{0}' cannot include a default export declaration. Consider adding a separate 'export default {0}' declaration instead.": {
        "category": "Error",
        "code": 2652
    },
    "Non-abstract class expression does not implement inherited abstract member '{0}' from class '{1}'.": {
        "category": "Error",
        "code": 2653
    },
    "Exported external package typings file cannot contain tripleslash references. Please contact the package author to update the package definition.": {
        "category": "Error",
        "code": 2654
    },
    "Exported external package typings file '{0}' is not a module. Please contact the package author to update the package definition.": {
        "category": "Error",
        "code": 2656
    },
    "JSX expressions must have one parent element": {
        "category": "Error",
        "code": 2657
    },
    "Type '{0}' provides no match for the signature '{1}'": {
        "category": "Error",
        "code": 2658
    },
    "'super' is only allowed in members of object literal expressions when option 'target' is 'ES2015' or higher.": {
        "category": "Error",
        "code": 2659
    },
    "'super' can only be referenced in members of derived classes or object literal expressions.": {
        "category": "Error",
        "code": 2660
    },
    "Cannot export '{0}'. Only local declarations can be exported from a module.": {
        "category": "Error",
        "code": 2661
    },
    "Cannot find name '{0}'. Did you mean the static member '{1}.{0}'?": {
        "category": "Error",
        "code": 2662
    },
    "Cannot find name '{0}'. Did you mean the instance member 'this.{0}'?": {
        "category": "Error",
        "code": 2663
    },
    "Invalid module name in augmentation, module '{0}' cannot be found.": {
        "category": "Error",
        "code": 2664
    },
    "Invalid module name in augmentation. Module '{0}' resolves to an untyped module at '{1}', which cannot be augmented.": {
        "category": "Error",
        "code": 2665
    },
    "Exports and export assignments are not permitted in module augmentations.": {
        "category": "Error",
        "code": 2666
    },
    "Imports are not permitted in module augmentations. Consider moving them to the enclosing external module.": {
        "category": "Error",
        "code": 2667
    },
    "'export' modifier cannot be applied to ambient modules and module augmentations since they are always visible.": {
        "category": "Error",
        "code": 2668
    },
    "Augmentations for the global scope can only be directly nested in external modules or ambient module declarations.": {
        "category": "Error",
        "code": 2669
    },
    "Augmentations for the global scope should have 'declare' modifier unless they appear in already ambient context.": {
        "category": "Error",
        "code": 2670
    },
    "Cannot augment module '{0}' because it resolves to a non-module entity.": {
        "category": "Error",
        "code": 2671
    },
    "Cannot assign a '{0}' constructor type to a '{1}' constructor type.": {
        "category": "Error",
        "code": 2672
    },
    "Constructor of class '{0}' is private and only accessible within the class declaration.": {
        "category": "Error",
        "code": 2673
    },
    "Constructor of class '{0}' is protected and only accessible within the class declaration.": {
        "category": "Error",
        "code": 2674
    },
    "Cannot extend a class '{0}'. Class constructor is marked as private.": {
        "category": "Error",
        "code": 2675
    },
    "Accessors must both be abstract or non-abstract.": {
        "category": "Error",
        "code": 2676
    },
    "A type predicate's type must be assignable to its parameter's type.": {
        "category": "Error",
        "code": 2677
    },
    "Type '{0}' is not comparable to type '{1}'.": {
        "category": "Error",
        "code": 2678
    },
    "A function that is called with the 'new' keyword cannot have a 'this' type that is 'void'.": {
        "category": "Error",
        "code": 2679
    },
    "A 'this' parameter must be the first parameter.": {
        "category": "Error",
        "code": 2680
    },
    "A constructor cannot have a 'this' parameter.": {
        "category": "Error",
        "code": 2681
    },
    "'get' and 'set' accessor must have the same 'this' type.": {
        "category": "Error",
        "code": 2682
    },
    "'this' implicitly has type 'any' because it does not have a type annotation.": {
        "category": "Error",
        "code": 2683
    },
    "The 'this' context of type '{0}' is not assignable to method's 'this' of type '{1}'.": {
        "category": "Error",
        "code": 2684
    },
    "The 'this' types of each signature are incompatible.": {
        "category": "Error",
        "code": 2685
    },
    "'{0}' refers to a UMD global, but the current file is a module. Consider adding an import instead.": {
        "category": "Error",
        "code": 2686
    },
    "All declarations of '{0}' must have identical modifiers.": {
        "category": "Error",
        "code": 2687
    },
    "Cannot find type definition file for '{0}'.": {
        "category": "Error",
        "code": 2688
    },
    "Cannot extend an interface '{0}'. Did you mean 'implements'?": {
        "category": "Error",
        "code": 2689
    },
    "A class must be declared after its base class.": {
        "category": "Error",
        "code": 2690
    },
    "An import path cannot end with a '{0}' extension. Consider importing '{1}' instead.": {
        "category": "Error",
        "code": 2691
    },
    "'{0}' is a primitive, but '{1}' is a wrapper object. Prefer using '{0}' when possible.": {
        "category": "Error",
        "code": 2692
    },
    "'{0}' only refers to a type, but is being used as a value here.": {
        "category": "Error",
        "code": 2693
    },
    "Namespace '{0}' has no exported member '{1}'.": {
        "category": "Error",
        "code": 2694
    },
    "Left side of comma operator is unused and has no side effects.": {
        "category": "Error",
        "code": 2695
    },
    "The 'Object' type is assignable to very few other types. Did you mean to use the 'any' type instead?": {
        "category": "Error",
        "code": 2696
    },
    "An async function or method must return a 'Promise'. Make sure you have a declaration for 'Promise' or include 'ES2015' in your `--lib` option.": {
        "category": "Error",
        "code": 2697
    },
    "Spread types may only be created from object types.": {
        "category": "Error",
        "code": 2698
    },
    "Rest types may only be created from object types.": {
        "category": "Error",
        "code": 2700
    },
    "The target of an object rest assignment must be a variable or a property access.": {
        "category": "Error",
        "code": 2701
    },
    "'{0}' only refers to a type, but is being used as a namespace here.": {
        "category": "Error",
        "code": 2702
    },

    "Import declaration '{0}' is using private name '{1}'.": {
        "category": "Error",
        "code": 4000
    },
    "Type parameter '{0}' of exported class has or is using private name '{1}'.": {
        "category": "Error",
        "code": 4002
    },
    "Type parameter '{0}' of exported interface has or is using private name '{1}'.": {
        "category": "Error",
        "code": 4004
    },
    "Type parameter '{0}' of constructor signature from exported interface has or is using private name '{1}'.": {
        "category": "Error",
        "code": 4006
    },
    "Type parameter '{0}' of call signature from exported interface has or is using private name '{1}'.": {
        "category": "Error",
        "code": 4008
    },
    "Type parameter '{0}' of public static method from exported class has or is using private name '{1}'.": {
        "category": "Error",
        "code": 4010
    },
    "Type parameter '{0}' of public method from exported class has or is using private name '{1}'.": {
        "category": "Error",
        "code": 4012
    },
    "Type parameter '{0}' of method from exported interface has or is using private name '{1}'.": {
        "category": "Error",
        "code": 4014
    },
    "Type parameter '{0}' of exported function has or is using private name '{1}'.": {
        "category": "Error",
        "code": 4016
    },
    "Implements clause of exported class '{0}' has or is using private name '{1}'.": {
        "category": "Error",
        "code": 4019
    },
    "Extends clause of exported class '{0}' has or is using private name '{1}'.": {
        "category": "Error",
        "code": 4020
    },
    "Extends clause of exported interface '{0}' has or is using private name '{1}'.": {
        "category": "Error",
        "code": 4022
    },
    "Exported variable '{0}' has or is using name '{1}' from external module {2} but cannot be named.": {
        "category": "Error",
        "code": 4023
    },
    "Exported variable '{0}' has or is using name '{1}' from private module '{2}'.": {
        "category": "Error",
        "code": 4024
    },
    "Exported variable '{0}' has or is using private name '{1}'.": {
        "category": "Error",
        "code": 4025
    },
    "Public static property '{0}' of exported class has or is using name '{1}' from external module {2} but cannot be named.": {
        "category": "Error",
        "code": 4026
    },
    "Public static property '{0}' of exported class has or is using name '{1}' from private module '{2}'.": {
        "category": "Error",
        "code": 4027
    },
    "Public static property '{0}' of exported class has or is using private name '{1}'.": {
        "category": "Error",
        "code": 4028
    },
    "Public property '{0}' of exported class has or is using name '{1}' from external module {2} but cannot be named.": {
        "category": "Error",
        "code": 4029
    },
    "Public property '{0}' of exported class has or is using name '{1}' from private module '{2}'.": {
        "category": "Error",
        "code": 4030
    },
    "Public property '{0}' of exported class has or is using private name '{1}'.": {
        "category": "Error",
        "code": 4031
    },
    "Property '{0}' of exported interface has or is using name '{1}' from private module '{2}'.": {
        "category": "Error",
        "code": 4032
    },
    "Property '{0}' of exported interface has or is using private name '{1}'.": {
        "category": "Error",
        "code": 4033
    },
    "Parameter '{0}' of public static property setter from exported class has or is using name '{1}' from private module '{2}'.": {
        "category": "Error",
        "code": 4034
    },
    "Parameter '{0}' of public static property setter from exported class has or is using private name '{1}'.": {
        "category": "Error",
        "code": 4035
    },
    "Parameter '{0}' of public property setter from exported class has or is using name '{1}' from private module '{2}'.": {
        "category": "Error",
        "code": 4036
    },
    "Parameter '{0}' of public property setter from exported class has or is using private name '{1}'.": {
        "category": "Error",
        "code": 4037
    },
    "Return type of public static property getter from exported class has or is using name '{0}' from external module {1} but cannot be named.": {
        "category": "Error",
        "code": 4038
    },
    "Return type of public static property getter from exported class has or is using name '{0}' from private module '{1}'.": {
        "category": "Error",
        "code": 4039
    },
    "Return type of public static property getter from exported class has or is using private name '{0}'.": {
        "category": "Error",
        "code": 4040
    },
    "Return type of public property getter from exported class has or is using name '{0}' from external module {1} but cannot be named.": {
        "category": "Error",
        "code": 4041
    },
    "Return type of public property getter from exported class has or is using name '{0}' from private module '{1}'.": {
        "category": "Error",
        "code": 4042
    },
    "Return type of public property getter from exported class has or is using private name '{0}'.": {
        "category": "Error",
        "code": 4043
    },
    "Return type of constructor signature from exported interface has or is using name '{0}' from private module '{1}'.": {
        "category": "Error",
        "code": 4044
    },
    "Return type of constructor signature from exported interface has or is using private name '{0}'.": {
        "category": "Error",
        "code": 4045
    },
    "Return type of call signature from exported interface has or is using name '{0}' from private module '{1}'.": {
        "category": "Error",
        "code": 4046
    },
    "Return type of call signature from exported interface has or is using private name '{0}'.": {
        "category": "Error",
        "code": 4047
    },
    "Return type of index signature from exported interface has or is using name '{0}' from private module '{1}'.": {
        "category": "Error",
        "code": 4048
    },
    "Return type of index signature from exported interface has or is using private name '{0}'.": {
        "category": "Error",
        "code": 4049
    },
    "Return type of public static method from exported class has or is using name '{0}' from external module {1} but cannot be named.": {
        "category": "Error",
        "code": 4050
    },
    "Return type of public static method from exported class has or is using name '{0}' from private module '{1}'.": {
        "category": "Error",
        "code": 4051
    },
    "Return type of public static method from exported class has or is using private name '{0}'.": {
        "category": "Error",
        "code": 4052
    },
    "Return type of public method from exported class has or is using name '{0}' from external module {1} but cannot be named.": {
        "category": "Error",
        "code": 4053
    },
    "Return type of public method from exported class has or is using name '{0}' from private module '{1}'.": {
        "category": "Error",
        "code": 4054
    },
    "Return type of public method from exported class has or is using private name '{0}'.": {
        "category": "Error",
        "code": 4055
    },
    "Return type of method from exported interface has or is using name '{0}' from private module '{1}'.": {
        "category": "Error",
        "code": 4056
    },
    "Return type of method from exported interface has or is using private name '{0}'.": {
        "category": "Error",
        "code": 4057
    },
    "Return type of exported function has or is using name '{0}' from external module {1} but cannot be named.": {
        "category": "Error",
        "code": 4058
    },
    "Return type of exported function has or is using name '{0}' from private module '{1}'.": {
        "category": "Error",
        "code": 4059
    },
    "Return type of exported function has or is using private name '{0}'.": {
        "category": "Error",
        "code": 4060
    },
    "Parameter '{0}' of constructor from exported class has or is using name '{1}' from external module {2} but cannot be named.": {
        "category": "Error",
        "code": 4061
    },
    "Parameter '{0}' of constructor from exported class has or is using name '{1}' from private module '{2}'.": {
        "category": "Error",
        "code": 4062
    },
    "Parameter '{0}' of constructor from exported class has or is using private name '{1}'.": {
        "category": "Error",
        "code": 4063
    },
    "Parameter '{0}' of constructor signature from exported interface has or is using name '{1}' from private module '{2}'.": {
        "category": "Error",
        "code": 4064
    },
    "Parameter '{0}' of constructor signature from exported interface has or is using private name '{1}'.": {
        "category": "Error",
        "code": 4065
    },
    "Parameter '{0}' of call signature from exported interface has or is using name '{1}' from private module '{2}'.": {
        "category": "Error",
        "code": 4066
    },
    "Parameter '{0}' of call signature from exported interface has or is using private name '{1}'.": {
        "category": "Error",
        "code": 4067
    },
    "Parameter '{0}' of public static method from exported class has or is using name '{1}' from external module {2} but cannot be named.": {
        "category": "Error",
        "code": 4068
    },
    "Parameter '{0}' of public static method from exported class has or is using name '{1}' from private module '{2}'.": {
        "category": "Error",
        "code": 4069
    },
    "Parameter '{0}' of public static method from exported class has or is using private name '{1}'.": {
        "category": "Error",
        "code": 4070
    },
    "Parameter '{0}' of public method from exported class has or is using name '{1}' from external module {2} but cannot be named.": {
        "category": "Error",
        "code": 4071
    },
    "Parameter '{0}' of public method from exported class has or is using name '{1}' from private module '{2}'.": {
        "category": "Error",
        "code": 4072
    },
    "Parameter '{0}' of public method from exported class has or is using private name '{1}'.": {
        "category": "Error",
        "code": 4073
    },
    "Parameter '{0}' of method from exported interface has or is using name '{1}' from private module '{2}'.": {
        "category": "Error",
        "code": 4074
    },
    "Parameter '{0}' of method from exported interface has or is using private name '{1}'.": {
        "category": "Error",
        "code": 4075
    },
    "Parameter '{0}' of exported function has or is using name '{1}' from external module {2} but cannot be named.": {
        "category": "Error",
        "code": 4076
    },
    "Parameter '{0}' of exported function has or is using name '{1}' from private module '{2}'.": {
        "category": "Error",
        "code": 4077
    },
    "Parameter '{0}' of exported function has or is using private name '{1}'.": {
        "category": "Error",
        "code": 4078
    },
    "Exported type alias '{0}' has or is using private name '{1}'.": {
        "category": "Error",
        "code": 4081
    },
    "Default export of the module has or is using private name '{0}'.": {
        "category": "Error",
        "code": 4082
    },
    "Type parameter '{0}' of exported type alias has or is using private name '{1}'.": {
        "category": "Error",
        "code": 4083
    },
    "Conflicting definitions for '{0}' found at '{1}' and '{2}'. Consider installing a specific version of this library to resolve the conflict.": {
        "category": "Message",
        "code": 4090
    },

    "The current host does not support the '{0}' option.": {
        "category": "Error",
        "code": 5001
    },
    "Cannot find the common subdirectory path for the input files.": {
        "category": "Error",
        "code": 5009
    },
    "File specification cannot end in a recursive directory wildcard ('**'): '{0}'.": {
        "category": "Error",
        "code": 5010
    },
    "File specification cannot contain multiple recursive directory wildcards ('**'): '{0}'.": {
        "category": "Error",
        "code": 5011
    },
    "Cannot read file '{0}': {1}": {
        "category": "Error",
        "code": 5012
    },
    "Unsupported file encoding.": {
        "category": "Error",
        "code": 5013
    },
    "Failed to parse file '{0}': {1}.": {
        "category": "Error",
        "code": 5014
    },
    "Unknown compiler option '{0}'.": {
        "category": "Error",
        "code": 5023
    },
    "Compiler option '{0}' requires a value of type {1}.": {
        "category": "Error",
        "code": 5024
    },
    "Could not write file '{0}': {1}": {
        "category": "Error",
        "code": 5033
    },
    "Option 'project' cannot be mixed with source files on a command line.": {
        "category": "Error",
        "code": 5042
    },
    "Option 'isolatedModules' can only be used when either option '--module' is provided or option 'target' is 'ES2015' or higher.": {
        "category": "Error",
        "code": 5047
    },
    "Option '{0} can only be used when either option '--inlineSourceMap' or option '--sourceMap' is provided.": {
        "category": "Error",
        "code": 5051
    },
    "Option '{0}' cannot be specified without specifying option '{1}'.": {
        "category": "Error",
        "code": 5052
    },
    "Option '{0}' cannot be specified with option '{1}'.": {
        "category": "Error",
        "code": 5053
    },
    "A 'tsconfig.json' file is already defined at: '{0}'.": {
        "category": "Error",
        "code": 5054
    },
    "Cannot write file '{0}' because it would overwrite input file.": {
        "category": "Error",
        "code": 5055
    },
    "Cannot write file '{0}' because it would be overwritten by multiple input files.": {
        "category": "Error",
        "code": 5056
    },
    "Cannot find a tsconfig.json file at the specified directory: '{0}'": {
        "category": "Error",
        "code": 5057
    },
    "The specified path does not exist: '{0}'": {
        "category": "Error",
        "code": 5058
    },
    "Invalid value for '--reactNamespace'. '{0}' is not a valid identifier.": {
        "category": "Error",
        "code": 5059
    },
    "Option 'paths' cannot be used without specifying '--baseUrl' option.": {
        "category": "Error",
        "code": 5060
    },
    "Pattern '{0}' can have at most one '*' character": {
        "category": "Error",
        "code": 5061
    },
    "Substitution '{0}' in pattern '{1}' in can have at most one '*' character": {
        "category": "Error",
        "code": 5062
    },
    "Substitutions for pattern '{0}' should be an array.": {
        "category": "Error",
        "code": 5063
    },
    "Substitution '{0}' for pattern '{1}' has incorrect type, expected 'string', got '{2}'.": {
        "category": "Error",
        "code": 5064
    },
    "File specification cannot contain a parent directory ('..') that appears after a recursive directory wildcard ('**'): '{0}'.": {
        "category": "Error",
        "code": 5065
    },
    "Substitutions for pattern '{0}' shouldn't be an empty array.": {
        "category": "Error",
        "code": 5066
    },
    "Invalid value for 'jsxFactory'. '{0}' is not a valid identifier or qualified-name.": {
        "category": "Error",
        "code": 5067
    },
    "Concatenate and emit output to single file.": {
        "category": "Message",
        "code": 6001
    },
    "Generates corresponding '.d.ts' file.": {
        "category": "Message",
        "code": 6002
    },
    "Specify the location where debugger should locate map files instead of generated locations.": {
        "category": "Message",
        "code": 6003
    },
    "Specify the location where debugger should locate TypeScript files instead of source locations.": {
        "category": "Message",
        "code": 6004
    },
    "Watch input files.": {
        "category": "Message",
        "code": 6005
    },
    "Redirect output structure to the directory.": {
        "category": "Message",
        "code": 6006
    },
    "Do not erase const enum declarations in generated code.": {
        "category": "Message",
        "code": 6007
    },
    "Do not emit outputs if any errors were reported.": {
        "category": "Message",
        "code": 6008
    },
    "Do not emit comments to output.": {
        "category": "Message",
        "code": 6009
    },
    "Do not emit outputs.": {
        "category": "Message",
        "code": 6010
    },
    "Allow default imports from modules with no default export. This does not affect code emit, just typechecking.": {
        "category": "Message",
        "code": 6011
    },
    "Skip type checking of declaration files.": {
        "category": "Message",
        "code": 6012
    },
    "Specify ECMAScript target version: 'ES3' (default), 'ES5', or 'ES2015'": {
        "category": "Message",
        "code": 6015
    },
    "Specify module code generation: 'commonjs', 'amd', 'system', 'umd' or 'es2015'": {
        "category": "Message",
        "code": 6016
    },
    "Print this message.": {
        "category": "Message",
        "code": 6017
    },
    "Print the compiler's version.": {
        "category": "Message",
        "code": 6019
    },
    "Compile the project in the given directory.": {
        "category": "Message",
        "code": 6020
    },
    "Syntax: {0}": {
        "category": "Message",
        "code": 6023
    },
    "options": {
        "category": "Message",
        "code": 6024
    },
    "file": {
        "category": "Message",
        "code": 6025
    },
    "Examples: {0}": {
        "category": "Message",
        "code": 6026
    },
    "Options:": {
        "category": "Message",
        "code": 6027
    },
    "Version {0}": {
        "category": "Message",
        "code": 6029
    },
    "Insert command line options and files from a file.": {
        "category": "Message",
        "code": 6030
    },
    "File change detected. Starting incremental compilation...": {
        "category": "Message",
        "code": 6032
    },
    "KIND": {
        "category": "Message",
        "code": 6034
    },
    "FILE": {
        "category": "Message",
        "code": 6035
    },
    "VERSION": {
        "category": "Message",
        "code": 6036
    },
    "LOCATION": {
        "category": "Message",
        "code": 6037
    },
    "DIRECTORY": {
        "category": "Message",
        "code": 6038
    },
    "STRATEGY": {
        "category": "Message",
        "code": 6039
    },
    "Compilation complete. Watching for file changes.": {
        "category": "Message",
        "code": 6042
    },
    "Generates corresponding '.map' file.": {
        "category": "Message",
        "code": 6043
    },
    "Compiler option '{0}' expects an argument.": {
        "category": "Error",
        "code": 6044
    },
    "Unterminated quoted string in response file '{0}'.": {
        "category": "Error",
        "code": 6045
    },
    "Argument for '{0}' option must be: {1}": {
        "category": "Error",
        "code": 6046
    },
    "Locale must be of the form <language> or <language>-<territory>. For example '{0}' or '{1}'.": {
        "category": "Error",
        "code": 6048
    },
    "Unsupported locale '{0}'.": {
        "category": "Error",
        "code": 6049
    },
    "Unable to open file '{0}'.": {
        "category": "Error",
        "code": 6050
    },
    "Corrupted locale file {0}.": {
        "category": "Error",
        "code": 6051
    },
    "Raise error on expressions and declarations with an implied 'any' type.": {
        "category": "Message",
        "code": 6052
    },
    "File '{0}' not found.": {
        "category": "Error",
        "code": 6053
    },
    "File '{0}' has unsupported extension. The only supported extensions are {1}.": {
        "category": "Error",
        "code": 6054
    },
    "Suppress noImplicitAny errors for indexing objects lacking index signatures.": {
        "category": "Message",
        "code": 6055
    },
    "Do not emit declarations for code that has an '@internal' annotation.": {
        "category": "Message",
        "code": 6056
    },
    "Specify the root directory of input files. Use to control the output directory structure with --outDir.": {
        "category": "Message",
        "code": 6058
    },
    "File '{0}' is not under 'rootDir' '{1}'. 'rootDir' is expected to contain all source files.": {
        "category": "Error",
        "code": 6059
    },
    "Specify the end of line sequence to be used when emitting files: 'CRLF' (dos) or 'LF' (unix).": {
        "category": "Message",
        "code": 6060
    },
    "NEWLINE": {
        "category": "Message",
        "code": 6061
    },
    "Option '{0}' can only be specified in 'tsconfig.json' file.": {
        "category": "Error",
        "code": 6064
    },
    "Enables experimental support for ES7 decorators.": {
        "category": "Message",
        "code": 6065
    },
    "Enables experimental support for emitting type metadata for decorators.": {
        "category": "Message",
        "code": 6066
    },
    "Enables experimental support for ES7 async functions.": {
        "category": "Message",
        "code": 6068
    },
    "Specify module resolution strategy: 'node' (Node.js) or 'classic' (TypeScript pre-1.6).": {
        "category": "Message",
        "code": 6069
    },
    "Initializes a TypeScript project and creates a tsconfig.json file.": {
        "category": "Message",
        "code": 6070
    },
    "Successfully created a tsconfig.json file.": {
        "category": "Message",
        "code": 6071
    },
    "Suppress excess property checks for object literals.": {
        "category": "Message",
        "code": 6072
    },
    "Stylize errors and messages using color and context. (experimental)": {
        "category": "Message",
        "code": 6073
    },
    "Do not report errors on unused labels.": {
        "category": "Message",
        "code": 6074
    },
    "Report error when not all code paths in function return a value.": {
        "category": "Message",
        "code": 6075
    },
    "Report errors for fallthrough cases in switch statement.": {
        "category": "Message",
        "code": 6076
    },
    "Do not report errors on unreachable code.": {
        "category": "Message",
        "code": 6077
    },
    "Disallow inconsistently-cased references to the same file.": {
        "category": "Message",
        "code": 6078
    },
    "Specify library files to be included in the compilation: ": {
        "category": "Message",
        "code": 6079
    },
    "Specify JSX code generation: 'preserve' or 'react'": {
        "category": "Message",
        "code": 6080
    },
    "Only 'amd' and 'system' modules are supported alongside --{0}.": {
        "category": "Error",
        "code": 6082
    },
    "Base directory to resolve non-absolute module names.": {
        "category": "Message",
        "code": 6083
    },
    "Specify the object invoked for createElement and __spread when targeting 'react' JSX emit": {
        "category": "Message",
        "code": 6084
    },
    "Enable tracing of the name resolution process.": {
        "category": "Message",
        "code": 6085
    },
    "======== Resolving module '{0}' from '{1}'. ========": {
        "category": "Message",
        "code": 6086
    },
    "Explicitly specified module resolution kind: '{0}'.": {
        "category": "Message",
        "code": 6087
    },
    "Module resolution kind is not specified, using '{0}'.": {
        "category": "Message",
        "code": 6088
    },
    "======== Module name '{0}' was successfully resolved to '{1}'. ========": {
        "category": "Message",
        "code": 6089
    },
    "======== Module name '{0}' was not resolved. ========": {
        "category": "Message",
        "code": 6090
    },
    "'paths' option is specified, looking for a pattern to match module name '{0}'.": {
        "category": "Message",
        "code": 6091
    },
    "Module name '{0}', matched pattern '{1}'.": {
        "category": "Message",
        "code": 6092
    },
    "Trying substitution '{0}', candidate module location: '{1}'.": {
        "category": "Message",
        "code": 6093
    },
    "Resolving module name '{0}' relative to base url '{1}' - '{2}'.": {
        "category": "Message",
        "code": 6094
    },
    "Loading module as file / folder, candidate module location '{0}'.": {
        "category": "Message",
        "code": 6095
    },
    "File '{0}' does not exist.": {
        "category": "Message",
        "code": 6096
    },
    "File '{0}' exist - use it as a name resolution result.": {
        "category": "Message",
        "code": 6097
    },
    "Loading module '{0}' from 'node_modules' folder.": {
        "category": "Message",
        "code": 6098
    },
    "Found 'package.json' at '{0}'.": {
        "category": "Message",
        "code": 6099
    },
    "'package.json' does not have a 'types' or 'main' field.": {
        "category": "Message",
        "code": 6100
    },
    "'package.json' has '{0}' field '{1}' that references '{2}'.": {
        "category": "Message",
        "code": 6101
    },
    "Allow javascript files to be compiled.": {
        "category": "Message",
        "code": 6102
    },
    "Option '{0}' should have array of strings as a value.": {
        "category": "Error",
        "code": 6103
    },
    "Checking if '{0}' is the longest matching prefix for '{1}' - '{2}'.": {
        "category": "Message",
        "code": 6104
    },
    "Expected type of '{0}' field in 'package.json' to be 'string', got '{1}'.": {
        "category": "Message",
        "code": 6105
    },
    "'baseUrl' option is set to '{0}', using this value to resolve non-relative module name '{1}'": {
        "category": "Message",
        "code": 6106
    },
    "'rootDirs' option is set, using it to resolve relative module name '{0}'": {
        "category": "Message",
        "code": 6107
    },
    "Longest matching prefix for '{0}' is '{1}'": {
        "category": "Message",
        "code": 6108
    },
    "Loading '{0}' from the root dir '{1}', candidate location '{2}'": {
        "category": "Message",
        "code": 6109
    },
    "Trying other entries in 'rootDirs'": {
        "category": "Message",
        "code": 6110
    },
    "Module resolution using 'rootDirs' has failed": {
        "category": "Message",
        "code": 6111
    },
    "Do not emit 'use strict' directives in module output.": {
        "category": "Message",
        "code": 6112
    },
    "Enable strict null checks.": {
        "category": "Message",
        "code": 6113
    },
    "Unknown option 'excludes'. Did you mean 'exclude'?": {
        "category": "Error",
        "code": 6114
    },
    "Raise error on 'this' expressions with an implied 'any' type.": {
        "category": "Message",
        "code": 6115
    },
    "======== Resolving type reference directive '{0}', containing file '{1}', root directory '{2}'. ========": {
        "category": "Message",
        "code": 6116
    },
    "Resolving using primary search paths...": {
        "category": "Message",
        "code": 6117
    },
    "Resolving from node_modules folder...": {
        "category": "Message",
        "code": 6118
    },
    "======== Type reference directive '{0}' was successfully resolved to '{1}', primary: {2}. ========": {
        "category": "Message",
        "code": 6119
    },
    "======== Type reference directive '{0}' was not resolved. ========": {
        "category": "Message",
        "code": 6120
    },
    "Resolving with primary search path '{0}'": {
        "category": "Message",
        "code": 6121
    },
    "Root directory cannot be determined, skipping primary search paths.": {
        "category": "Message",
        "code": 6122
    },
    "======== Resolving type reference directive '{0}', containing file '{1}', root directory not set. ========": {
        "category": "Message",
        "code": 6123
    },
    "Type declaration files to be included in compilation.": {
        "category": "Message",
        "code": 6124
    },
    "Looking up in 'node_modules' folder, initial location '{0}'": {
        "category": "Message",
        "code": 6125
    },
    "Containing file is not specified and root directory cannot be determined, skipping lookup in 'node_modules' folder.": {
        "category": "Message",
        "code": 6126
    },
    "======== Resolving type reference directive '{0}', containing file not set, root directory '{1}'. ========": {
        "category": "Message",
        "code": 6127
    },
    "======== Resolving type reference directive '{0}', containing file not set, root directory not set. ========": {
        "category": "Message",
        "code": 6128
    },
    "The config file '{0}' found doesn't contain any source files.": {
        "category": "Error",
        "code": 6129
    },
    "Resolving real path for '{0}', result '{1}'": {
        "category": "Message",
        "code": 6130
    },
    "Cannot compile modules using option '{0}' unless the '--module' flag is 'amd' or 'system'.": {
        "category": "Error",
        "code": 6131
    },
    "File name '{0}' has a '{1}' extension - stripping it": {
        "category": "Message",
        "code": 6132
    },
    "'{0}' is declared but never used.": {
        "category": "Error",
        "code": 6133
    },
    "Report errors on unused locals.": {
        "category": "Message",
        "code": 6134
    },
    "Report errors on unused parameters.": {
        "category": "Message",
        "code": 6135
    },
    "The maximum dependency depth to search under node_modules and load JavaScript files": {
        "category": "Message",
        "code": 6136
    },
    "No types specified in 'package.json', so returning 'main' value of '{0}'": {
        "category": "Message",
        "code": 6137
    },
    "Property '{0}' is declared but never used.": {
        "category": "Error",
        "code": 6138
    },
    "Import emit helpers from 'tslib'.": {
        "category": "Message",
        "code": 6139
    },
    "Auto discovery for typings is enabled in project '{0}'. Running extra resolution pass for module '{1}' using cache location '{2}'.": {
        "category": "Error",
        "code": 6140
    },
    "Parse in strict mode and emit \"use strict\" for each source file": {
        "category": "Message",
        "code": 6141
    },
    "Module '{0}' was resolved to '{1}', but '--jsx' is not set.": {
        "category": "Error",
        "code": 6142
    },
    "Module '{0}' was resolved to '{1}', but '--allowJs' is not set.": {
        "category": "Error",
        "code": 6143
    },
    "Module '{0}' was resolved as locally declared ambient module in file '{1}'.": {
        "category": "Message",
        "code": 6144
    },
    "Module '{0}' was resolved as ambient module declared in '{1}' since this file was not modified.": {
        "category": "Message",
        "code": 6145
    },
    "Specify the JSX factory function to use when targeting 'react' JSX emit, e.g. 'React.createElement' or 'h'.": {
        "category": "Message",
        "code": 6146
    },
    "Variable '{0}' implicitly has an '{1}' type.": {
        "category": "Error",
        "code": 7005
    },
    "Parameter '{0}' implicitly has an '{1}' type.": {
        "category": "Error",
        "code": 7006
    },
    "Member '{0}' implicitly has an '{1}' type.": {
        "category": "Error",
        "code": 7008
    },
    "'new' expression, whose target lacks a construct signature, implicitly has an 'any' type.": {
        "category": "Error",
        "code": 7009
    },
    "'{0}', which lacks return-type annotation, implicitly has an '{1}' return type.": {
        "category": "Error",
        "code": 7010
    },
    "Function expression, which lacks return-type annotation, implicitly has an '{0}' return type.": {
        "category": "Error",
        "code": 7011
    },
    "Construct signature, which lacks return-type annotation, implicitly has an 'any' return type.": {
        "category": "Error",
        "code": 7013
    },
    "Element implicitly has an 'any' type because index expression is not of type 'number'.": {
        "category": "Error",
        "code": 7015
    },
    "Could not find a declaration file for module '{0}'. '{1}' implicitly has an 'any' type.": {
        "category": "Error",
        "code": 7016
    },
    "Element implicitly has an 'any' type because type '{0}' has no index signature.": {
        "category": "Error",
        "code": 7017
    },
    "Object literal's property '{0}' implicitly has an '{1}' type.": {
        "category": "Error",
        "code": 7018
    },
    "Rest parameter '{0}' implicitly has an 'any[]' type.": {
        "category": "Error",
        "code": 7019
    },
    "Call signature, which lacks return-type annotation, implicitly has an 'any' return type.": {
        "category": "Error",
        "code": 7020
    },
    "'{0}' implicitly has type 'any' because it does not have a type annotation and is referenced directly or indirectly in its own initializer.": {
        "category": "Error",
        "code": 7022
    },
    "'{0}' implicitly has return type 'any' because it does not have a return type annotation and is referenced directly or indirectly in one of its return expressions.": {
        "category": "Error",
        "code": 7023
    },
    "Function implicitly has return type 'any' because it does not have a return type annotation and is referenced directly or indirectly in one of its return expressions.": {
        "category": "Error",
        "code": 7024
    },
    "Generator implicitly has type '{0}' because it does not yield any values. Consider supplying a return type.": {
        "category": "Error",
        "code": 7025
    },
    "JSX element implicitly has type 'any' because no interface 'JSX.{0}' exists": {
        "category": "Error",
        "code": 7026
    },
    "Unreachable code detected.": {
        "category": "Error",
        "code": 7027
    },
    "Unused label.": {
        "category": "Error",
        "code": 7028
    },
    "Fallthrough case in switch.": {
        "category": "Error",
        "code": 7029
    },
    "Not all code paths return a value.": {
        "category": "Error",
        "code": 7030
    },
    "Binding element '{0}' implicitly has an '{1}' type.": {
        "category": "Error",
        "code": 7031
    },
    "Property '{0}' implicitly has type 'any', because its set accessor lacks a parameter type annotation.": {
        "category": "Error",
        "code": 7032
    },
    "Property '{0}' implicitly has type 'any', because its get accessor lacks a return type annotation.": {
        "category": "Error",
        "code": 7033
    },
    "Variable '{0}' implicitly has type '{1}' in some locations where its type cannot be determined.": {
        "category": "Error",
        "code": 7034
    },
    "You cannot rename this element.": {
        "category": "Error",
        "code": 8000
    },
    "You cannot rename elements that are defined in the standard TypeScript library.": {
        "category": "Error",
        "code": 8001
    },
    "'import ... =' can only be used in a .ts file.": {
        "category": "Error",
        "code": 8002
    },
    "'export=' can only be used in a .ts file.": {
        "category": "Error",
        "code": 8003
    },
    "'type parameter declarations' can only be used in a .ts file.": {
        "category": "Error",
        "code": 8004
    },
    "'implements clauses' can only be used in a .ts file.": {
        "category": "Error",
        "code": 8005
    },
    "'interface declarations' can only be used in a .ts file.": {
        "category": "Error",
        "code": 8006
    },
    "'module declarations' can only be used in a .ts file.": {
        "category": "Error",
        "code": 8007
    },
    "'type aliases' can only be used in a .ts file.": {
        "category": "Error",
        "code": 8008
    },
    "'{0}' can only be used in a .ts file.": {
        "category": "Error",
        "code": 8009
    },
    "'types' can only be used in a .ts file.": {
        "category": "Error",
        "code": 8010
    },
    "'type arguments' can only be used in a .ts file.": {
        "category": "Error",
        "code": 8011
    },
    "'parameter modifiers' can only be used in a .ts file.": {
        "category": "Error",
        "code": 8012
    },
    "'enum declarations' can only be used in a .ts file.": {
        "category": "Error",
        "code": 8015
    },
    "'type assertion expressions' can only be used in a .ts file.": {
        "category": "Error",
        "code": 8016
    },
    "Only identifiers/qualified-names with optional type arguments are currently supported in a class 'extends' clauses.": {
        "category": "Error",
        "code": 9002
    },
    "'class' expressions are not currently supported.": {
        "category": "Error",
        "code": 9003
    },
    "Language service is disabled.": {
        "category": "Error",
        "code": 9004
    },
    "JSX attributes must only be assigned a non-empty 'expression'.": {
        "category": "Error",
        "code": 17000
    },
    "JSX elements cannot have multiple attributes with the same name.": {
        "category": "Error",
        "code": 17001
    },
    "Expected corresponding JSX closing tag for '{0}'.": {
        "category": "Error",
        "code": 17002
    },
    "JSX attribute expected.": {
        "category": "Error",
        "code": 17003
    },
    "Cannot use JSX unless the '--jsx' flag is provided.": {
        "category": "Error",
        "code": 17004
    },
    "A constructor cannot contain a 'super' call when its class extends 'null'": {
        "category": "Error",
        "code": 17005
    },
    "An unary expression with the '{0}' operator is not allowed in the left-hand side of an exponentiation expression. Consider enclosing the expression in parentheses.": {
        "category": "Error",
        "code": 17006
    },
    "A type assertion expression is not allowed in the left-hand side of an exponentiation expression. Consider enclosing the expression in parentheses.": {
        "category": "Error",
        "code": 17007
    },
    "JSX element '{0}' has no corresponding closing tag.": {
        "category": "Error",
        "code": 17008
    },
    "'super' must be called before accessing 'this' in the constructor of a derived class.": {
        "category": "Error",
        "code": 17009
    },
    "Unknown type acquisition option '{0}'.": {
        "category": "Error",
        "code": 17010
    },

    "Circularity detected while resolving configuration: {0}": {
        "category": "Error",
        "code": 18000
    },
    "A path in an 'extends' option must be relative or rooted, but '{0}' is not.": {
        "category": "Error",
        "code": 18001
    },
    "The 'files' list in config file '{0}' is empty.": {
        "category": "Error",
        "code": 18002
    },
    "No inputs were found in config file '{0}'. Specified 'include' paths were '{1}' and 'exclude' paths were '{2}'.": {
        "category": "Error",
        "code": 18003
    },

    "Add missing 'super()' call.": {
        "category": "Message",
        "code": 90001
    },
    "Make 'super()' call the first statement in the constructor.": {
        "category": "Message",
        "code": 90002
    },
    "Change 'extends' to 'implements'": {
        "category": "Message",
        "code": 90003
    },
    "Remove unused identifiers": {
        "category": "Message",
        "code": 90004
    },
    "Implement interface on reference": {
        "category": "Message",
        "code": 90005
    },
    "Implement interface on class": {
        "category": "Message",
        "code": 90006
    },
    "Implement inherited abstract class": {
        "category": "Message",
        "code": 90007
    },
    "Adding a tsconfig.json file will help organize projects that contain both TypeScript and JavaScript files. Learn more at https://aka.ms/tsconfig": {
        "category": "Error",
        "code": 90009
    },
    "Type '{0}' is not assignable to type '{1}'. Two different types with this name exist, but they are unrelated.": {
        "category": "Error",
        "code": 90010
    },
    "Import {0} from {1}": {
        "category": "Message",
        "code": 90013
    },
    "Change {0} to {1}": {
        "category": "Message",
        "code": 90014
    },
    "Add {0} to existing import declaration from {1}": {
        "category": "Message",
        "code": 90015
    }
}
<|MERGE_RESOLUTION|>--- conflicted
+++ resolved
@@ -1,3229 +1,3226 @@
-{
-    "Unterminated string literal.": {
-        "category": "Error",
-        "code": 1002
-    },
-    "Identifier expected.": {
-        "category": "Error",
-        "code": 1003
-    },
-    "'{0}' expected.": {
-        "category": "Error",
-        "code": 1005
-    },
-    "A file cannot have a reference to itself.": {
-        "category": "Error",
-        "code": 1006
-    },
-    "Trailing comma not allowed.": {
-        "category": "Error",
-        "code": 1009
-    },
-    "'*/' expected.": {
-        "category": "Error",
-        "code": 1010
-    },
-    "Unexpected token.": {
-        "category": "Error",
-        "code": 1012
-    },
-    "A rest parameter must be last in a parameter list.": {
-        "category": "Error",
-        "code": 1014
-    },
-    "Parameter cannot have question mark and initializer.": {
-        "category": "Error",
-        "code": 1015
-    },
-    "A required parameter cannot follow an optional parameter.": {
-        "category": "Error",
-        "code": 1016
-    },
-    "An index signature cannot have a rest parameter.": {
-        "category": "Error",
-        "code": 1017
-    },
-    "An index signature parameter cannot have an accessibility modifier.": {
-        "category": "Error",
-        "code": 1018
-    },
-    "An index signature parameter cannot have a question mark.": {
-        "category": "Error",
-        "code": 1019
-    },
-    "An index signature parameter cannot have an initializer.": {
-        "category": "Error",
-        "code": 1020
-    },
-    "An index signature must have a type annotation.": {
-        "category": "Error",
-        "code": 1021
-    },
-    "An index signature parameter must have a type annotation.": {
-        "category": "Error",
-        "code": 1022
-    },
-    "An index signature parameter type must be 'string' or 'number'.": {
-        "category": "Error",
-        "code": 1023
-    },
-    "'readonly' modifier can only appear on a property declaration or index signature.": {
-        "category": "Error",
-        "code": 1024
-    },
-    "Accessibility modifier already seen.": {
-        "category": "Error",
-        "code": 1028
-    },
-    "'{0}' modifier must precede '{1}' modifier.": {
-        "category": "Error",
-        "code": 1029
-    },
-    "'{0}' modifier already seen.": {
-        "category": "Error",
-        "code": 1030
-    },
-    "'{0}' modifier cannot appear on a class element.": {
-        "category": "Error",
-        "code": 1031
-    },
-    "'super' must be followed by an argument list or member access.": {
-        "category": "Error",
-        "code": 1034
-    },
-    "Only ambient modules can use quoted names.": {
-        "category": "Error",
-        "code": 1035
-    },
-    "Statements are not allowed in ambient contexts.": {
-        "category": "Error",
-        "code": 1036
-    },
-    "A 'declare' modifier cannot be used in an already ambient context.": {
-        "category": "Error",
-        "code": 1038
-    },
-    "Initializers are not allowed in ambient contexts.": {
-        "category": "Error",
-        "code": 1039
-    },
-    "'{0}' modifier cannot be used in an ambient context.": {
-        "category": "Error",
-        "code": 1040
-    },
-    "'{0}' modifier cannot be used with a class declaration.": {
-        "category": "Error",
-        "code": 1041
-    },
-    "'{0}' modifier cannot be used here.": {
-        "category": "Error",
-        "code": 1042
-    },
-    "'{0}' modifier cannot appear on a data property.": {
-        "category": "Error",
-        "code": 1043
-    },
-    "'{0}' modifier cannot appear on a module or namespace element.": {
-        "category": "Error",
-        "code": 1044
-    },
-    "A '{0}' modifier cannot be used with an interface declaration.": {
-        "category": "Error",
-        "code": 1045
-    },
-    "A 'declare' modifier is required for a top level declaration in a .d.ts file.": {
-        "category": "Error",
-        "code": 1046
-    },
-    "A rest parameter cannot be optional.": {
-        "category": "Error",
-        "code": 1047
-    },
-    "A rest parameter cannot have an initializer.": {
-        "category": "Error",
-        "code": 1048
-    },
-    "A 'set' accessor must have exactly one parameter.": {
-        "category": "Error",
-        "code": 1049
-    },
-    "A 'set' accessor cannot have an optional parameter.": {
-        "category": "Error",
-        "code": 1051
-    },
-    "A 'set' accessor parameter cannot have an initializer.": {
-        "category": "Error",
-        "code": 1052
-    },
-    "A 'set' accessor cannot have rest parameter.": {
-        "category": "Error",
-        "code": 1053
-    },
-    "A 'get' accessor cannot have parameters.": {
-        "category": "Error",
-        "code": 1054
-    },
-    "Type '{0}' is not a valid async function return type in ES5/ES3 because it does not refer to a Promise-compatible constructor value.": {
-        "category": "Error",
-        "code": 1055
-    },
-    "Accessors are only available when targeting ECMAScript 5 and higher.": {
-        "category": "Error",
-        "code": 1056
-    },
-    "An async function or method must have a valid awaitable return type.": {
-        "category": "Error",
-        "code": 1057
-    },
-    "Operand for 'await' does not have a valid callable 'then' member.": {
-        "category": "Error",
-        "code": 1058
-    },
-    "Return expression in async function does not have a valid callable 'then' member.": {
-        "category": "Error",
-        "code": 1059
-    },
-    "Expression body for async arrow function does not have a valid callable 'then' member.": {
-        "category": "Error",
-        "code": 1060
-    },
-    "Enum member must have initializer.": {
-        "category": "Error",
-        "code": 1061
-    },
-    "{0} is referenced directly or indirectly in the fulfillment callback of its own 'then' method.": {
-        "category": "Error",
-        "code": 1062
-    },
-    "An export assignment cannot be used in a namespace.": {
-        "category": "Error",
-        "code": 1063
-    },
-    "The return type of an async function or method must be the global Promise<T> type.": {
-        "category": "Error",
-        "code": 1064
-    },
-    "In ambient enum declarations member initializer must be constant expression.": {
-        "category": "Error",
-        "code": 1066
-    },
-    "Unexpected token. A constructor, method, accessor, or property was expected.": {
-        "category": "Error",
-        "code": 1068
-    },
-    "'{0}' modifier cannot appear on a type member.": {
-        "category": "Error",
-        "code": 1070
-    },
-    "'{0}' modifier cannot appear on an index signature.": {
-        "category": "Error",
-        "code": 1071
-    },
-    "A '{0}' modifier cannot be used with an import declaration.": {
-        "category": "Error",
-        "code": 1079
-    },
-    "Invalid 'reference' directive syntax.": {
-        "category": "Error",
-        "code": 1084
-    },
-    "Octal literals are not available when targeting ECMAScript 5 and higher.": {
-        "category": "Error",
-        "code": 1085
-    },
-    "An accessor cannot be declared in an ambient context.": {
-        "category": "Error",
-        "code": 1086
-    },
-    "'{0}' modifier cannot appear on a constructor declaration.": {
-        "category": "Error",
-        "code": 1089
-    },
-    "'{0}' modifier cannot appear on a parameter.": {
-        "category": "Error",
-        "code": 1090
-    },
-    "Only a single variable declaration is allowed in a 'for...in' statement.": {
-        "category": "Error",
-        "code": 1091
-    },
-    "Type parameters cannot appear on a constructor declaration.": {
-        "category": "Error",
-        "code": 1092
-    },
-    "Type annotation cannot appear on a constructor declaration.": {
-        "category": "Error",
-        "code": 1093
-    },
-    "An accessor cannot have type parameters.": {
-        "category": "Error",
-        "code": 1094
-    },
-    "A 'set' accessor cannot have a return type annotation.": {
-        "category": "Error",
-        "code": 1095
-    },
-    "An index signature must have exactly one parameter.": {
-        "category": "Error",
-        "code": 1096
-    },
-    "'{0}' list cannot be empty.": {
-        "category": "Error",
-        "code": 1097
-    },
-    "Type parameter list cannot be empty.": {
-        "category": "Error",
-        "code": 1098
-    },
-    "Type argument list cannot be empty.": {
-        "category": "Error",
-        "code": 1099
-    },
-    "Invalid use of '{0}' in strict mode.": {
-        "category": "Error",
-        "code": 1100
-    },
-    "'with' statements are not allowed in strict mode.": {
-        "category": "Error",
-        "code": 1101
-    },
-    "'delete' cannot be called on an identifier in strict mode.": {
-        "category": "Error",
-        "code": 1102
-    },
-    "A 'continue' statement can only be used within an enclosing iteration statement.": {
-        "category": "Error",
-        "code": 1104
-    },
-    "A 'break' statement can only be used within an enclosing iteration or switch statement.": {
-        "category": "Error",
-        "code": 1105
-    },
-    "Jump target cannot cross function boundary.": {
-        "category": "Error",
-        "code": 1107
-    },
-    "A 'return' statement can only be used within a function body.": {
-        "category": "Error",
-        "code": 1108
-    },
-    "Expression expected.": {
-        "category": "Error",
-        "code": 1109
-    },
-    "Type expected.": {
-        "category": "Error",
-        "code": 1110
-    },
-    "A 'default' clause cannot appear more than once in a 'switch' statement.": {
-        "category": "Error",
-        "code": 1113
-    },
-    "Duplicate label '{0}'": {
-        "category": "Error",
-        "code": 1114
-    },
-    "A 'continue' statement can only jump to a label of an enclosing iteration statement.": {
-        "category": "Error",
-        "code": 1115
-    },
-    "A 'break' statement can only jump to a label of an enclosing statement.": {
-        "category": "Error",
-        "code": 1116
-    },
-    "An object literal cannot have multiple properties with the same name in strict mode.": {
-        "category": "Error",
-        "code": 1117
-    },
-    "An object literal cannot have multiple get/set accessors with the same name.": {
-        "category": "Error",
-        "code": 1118
-    },
-    "An object literal cannot have property and accessor with the same name.": {
-        "category": "Error",
-        "code": 1119
-    },
-    "An export assignment cannot have modifiers.": {
-        "category": "Error",
-        "code": 1120
-    },
-    "Octal literals are not allowed in strict mode.": {
-        "category": "Error",
-        "code": 1121
-    },
-    "A tuple type element list cannot be empty.": {
-        "category": "Error",
-        "code": 1122
-    },
-    "Variable declaration list cannot be empty.": {
-        "category": "Error",
-        "code": 1123
-    },
-    "Digit expected.": {
-        "category": "Error",
-        "code": 1124
-    },
-    "Hexadecimal digit expected.": {
-        "category": "Error",
-        "code": 1125
-    },
-    "Unexpected end of text.": {
-        "category": "Error",
-        "code": 1126
-    },
-    "Invalid character.": {
-        "category": "Error",
-        "code": 1127
-    },
-    "Declaration or statement expected.": {
-        "category": "Error",
-        "code": 1128
-    },
-    "Statement expected.": {
-        "category": "Error",
-        "code": 1129
-    },
-    "'case' or 'default' expected.": {
-        "category": "Error",
-        "code": 1130
-    },
-    "Property or signature expected.": {
-        "category": "Error",
-        "code": 1131
-    },
-    "Enum member expected.": {
-        "category": "Error",
-        "code": 1132
-    },
-    "Variable declaration expected.": {
-        "category": "Error",
-        "code": 1134
-    },
-    "Argument expression expected.": {
-        "category": "Error",
-        "code": 1135
-    },
-    "Property assignment expected.": {
-        "category": "Error",
-        "code": 1136
-    },
-    "Expression or comma expected.": {
-        "category": "Error",
-        "code": 1137
-    },
-    "Parameter declaration expected.": {
-        "category": "Error",
-        "code": 1138
-    },
-    "Type parameter declaration expected.": {
-        "category": "Error",
-        "code": 1139
-    },
-    "Type argument expected.": {
-        "category": "Error",
-        "code": 1140
-    },
-    "String literal expected.": {
-        "category": "Error",
-        "code": 1141
-    },
-    "Line break not permitted here.": {
-        "category": "Error",
-        "code": 1142
-    },
-    "'{' or ';' expected.": {
-        "category": "Error",
-        "code": 1144
-    },
-    "Declaration expected.": {
-        "category": "Error",
-        "code": 1146
-    },
-    "Import declarations in a namespace cannot reference a module.": {
-        "category": "Error",
-        "code": 1147
-    },
-    "Cannot use imports, exports, or module augmentations when '--module' is 'none'.": {
-        "category": "Error",
-        "code": 1148
-    },
-    "File name '{0}' differs from already included file name '{1}' only in casing": {
-        "category": "Error",
-        "code": 1149
-    },
-    "'new T[]' cannot be used to create an array. Use 'new Array<T>()' instead.": {
-        "category": "Error",
-        "code": 1150
-    },
-    "'const' declarations must be initialized": {
-        "category": "Error",
-        "code": 1155
-    },
-    "'const' declarations can only be declared inside a block.": {
-        "category": "Error",
-        "code": 1156
-    },
-    "'let' declarations can only be declared inside a block.": {
-        "category": "Error",
-        "code": 1157
-    },
-    "Unterminated template literal.": {
-        "category": "Error",
-        "code": 1160
-    },
-    "Unterminated regular expression literal.": {
-        "category": "Error",
-        "code": 1161
-    },
-    "An object member cannot be declared optional.": {
-        "category": "Error",
-        "code": 1162
-    },
-    "A 'yield' expression is only allowed in a generator body.": {
-        "category": "Error",
-        "code": 1163
-    },
-    "Computed property names are not allowed in enums.": {
-        "category": "Error",
-        "code": 1164
-    },
-    "A computed property name in an ambient context must directly refer to a built-in symbol.": {
-        "category": "Error",
-        "code": 1165
-    },
-    "A computed property name in a class property declaration must directly refer to a built-in symbol.": {
-        "category": "Error",
-        "code": 1166
-    },
-    "A computed property name in a method overload must directly refer to a built-in symbol.": {
-        "category": "Error",
-        "code": 1168
-    },
-    "A computed property name in an interface must directly refer to a built-in symbol.": {
-        "category": "Error",
-        "code": 1169
-    },
-    "A computed property name in a type literal must directly refer to a built-in symbol.": {
-        "category": "Error",
-        "code": 1170
-    },
-    "A comma expression is not allowed in a computed property name.": {
-        "category": "Error",
-        "code": 1171
-    },
-    "'extends' clause already seen.": {
-        "category": "Error",
-        "code": 1172
-    },
-    "'extends' clause must precede 'implements' clause.": {
-        "category": "Error",
-        "code": 1173
-    },
-    "Classes can only extend a single class.": {
-        "category": "Error",
-        "code": 1174
-    },
-    "'implements' clause already seen.": {
-        "category": "Error",
-        "code": 1175
-    },
-    "Interface declaration cannot have 'implements' clause.": {
-        "category": "Error",
-        "code": 1176
-    },
-    "Binary digit expected.": {
-        "category": "Error",
-        "code": 1177
-    },
-    "Octal digit expected.": {
-        "category": "Error",
-        "code": 1178
-    },
-    "Unexpected token. '{' expected.": {
-        "category": "Error",
-        "code": 1179
-    },
-    "Property destructuring pattern expected.": {
-        "category": "Error",
-        "code": 1180
-    },
-    "Array element destructuring pattern expected.": {
-        "category": "Error",
-        "code": 1181
-    },
-    "A destructuring declaration must have an initializer.": {
-        "category": "Error",
-        "code": 1182
-    },
-    "An implementation cannot be declared in ambient contexts.": {
-        "category": "Error",
-        "code": 1183
-    },
-    "Modifiers cannot appear here.": {
-        "category": "Error",
-        "code": 1184
-    },
-    "Merge conflict marker encountered.": {
-        "category": "Error",
-        "code": 1185
-    },
-    "A rest element cannot have an initializer.": {
-        "category": "Error",
-        "code": 1186
-    },
-    "A parameter property may not be declared using a binding pattern.": {
-        "category": "Error",
-        "code": 1187
-    },
-    "Only a single variable declaration is allowed in a 'for...of' statement.": {
-        "category": "Error",
-        "code": 1188
-    },
-    "The variable declaration of a 'for...in' statement cannot have an initializer.": {
-        "category": "Error",
-        "code": 1189
-    },
-    "The variable declaration of a 'for...of' statement cannot have an initializer.": {
-        "category": "Error",
-        "code": 1190
-    },
-    "An import declaration cannot have modifiers.": {
-        "category": "Error",
-        "code": 1191
-    },
-    "Module '{0}' has no default export.": {
-        "category": "Error",
-        "code": 1192
-    },
-    "An export declaration cannot have modifiers.": {
-        "category": "Error",
-        "code": 1193
-    },
-    "Export declarations are not permitted in a namespace.": {
-        "category": "Error",
-        "code": 1194
-    },
-    "Catch clause variable cannot have a type annotation.": {
-        "category": "Error",
-        "code": 1196
-    },
-    "Catch clause variable cannot have an initializer.": {
-        "category": "Error",
-        "code": 1197
-    },
-    "An extended Unicode escape value must be between 0x0 and 0x10FFFF inclusive.": {
-        "category": "Error",
-        "code": 1198
-    },
-    "Unterminated Unicode escape sequence.": {
-        "category": "Error",
-        "code": 1199
-    },
-    "Line terminator not permitted before arrow.": {
-        "category": "Error",
-        "code": 1200
-    },
-    "Import assignment cannot be used when targeting ECMAScript 2015 modules. Consider using 'import * as ns from \"mod\"', 'import {a} from \"mod\"', 'import d from \"mod\"', or another module format instead.": {
-        "category": "Error",
-        "code": 1202
-    },
-    "Export assignment cannot be used when targeting ECMAScript 2015 modules. Consider using 'export default' or another module format instead.": {
-        "category": "Error",
-        "code": 1203
-    },
-    "Decorators are not valid here.": {
-        "category": "Error",
-        "code": 1206
-    },
-    "Decorators cannot be applied to multiple get/set accessors of the same name.": {
-        "category": "Error",
-        "code": 1207
-    },
-    "Cannot compile namespaces when the '--isolatedModules' flag is provided.": {
-        "category": "Error",
-        "code": 1208
-    },
-    "Ambient const enums are not allowed when the '--isolatedModules' flag is provided.": {
-        "category": "Error",
-        "code": 1209
-    },
-    "Invalid use of '{0}'. Class definitions are automatically in strict mode.": {
-        "category": "Error",
-        "code": 1210
-    },
-    "A class declaration without the 'default' modifier must have a name": {
-        "category": "Error",
-        "code": 1211
-    },
-    "Identifier expected. '{0}' is a reserved word in strict mode": {
-        "category": "Error",
-        "code": 1212
-    },
-    "Identifier expected. '{0}' is a reserved word in strict mode. Class definitions are automatically in strict mode.": {
-        "category": "Error",
-        "code": 1213
-    },
-    "Identifier expected. '{0}' is a reserved word in strict mode. Modules are automatically in strict mode.": {
-        "category": "Error",
-        "code": 1214
-    },
-    "Invalid use of '{0}'. Modules are automatically in strict mode.": {
-        "category": "Error",
-        "code": 1215
-    },
-    "Export assignment is not supported when '--module' flag is 'system'.": {
-        "category": "Error",
-        "code": 1218
-    },
-    "Experimental support for decorators is a feature that is subject to change in a future release. Set the 'experimentalDecorators' option to remove this warning.": {
-        "category": "Error",
-        "code": 1219
-    },
-    "Generators are only available when targeting ECMAScript 2015 or higher.": {
-        "category": "Error",
-        "code": 1220
-    },
-    "Generators are not allowed in an ambient context.": {
-        "category": "Error",
-        "code": 1221
-    },
-    "An overload signature cannot be declared as a generator.": {
-        "category": "Error",
-        "code": 1222
-    },
-    "'{0}' tag already specified.": {
-        "category": "Error",
-        "code": 1223
-    },
-    "Signature '{0}' must have a type predicate.": {
-        "category": "Error",
-        "code": 1224
-    },
-    "Cannot find parameter '{0}'.": {
-        "category": "Error",
-        "code": 1225
-    },
-    "Type predicate '{0}' is not assignable to '{1}'.": {
-        "category": "Error",
-        "code": 1226
-    },
-    "Parameter '{0}' is not in the same position as parameter '{1}'.": {
-        "category": "Error",
-        "code": 1227
-    },
-    "A type predicate is only allowed in return type position for functions and methods.": {
-        "category": "Error",
-        "code": 1228
-    },
-    "A type predicate cannot reference a rest parameter.": {
-        "category": "Error",
-        "code": 1229
-    },
-    "A type predicate cannot reference element '{0}' in a binding pattern.": {
-        "category": "Error",
-        "code": 1230
-    },
-    "An export assignment can only be used in a module.": {
-        "category": "Error",
-        "code": 1231
-    },
-    "An import declaration can only be used in a namespace or module.": {
-        "category": "Error",
-        "code": 1232
-    },
-    "An export declaration can only be used in a module.": {
-        "category": "Error",
-        "code": 1233
-    },
-    "An ambient module declaration is only allowed at the top level in a file.": {
-        "category": "Error",
-        "code": 1234
-    },
-    "A namespace declaration is only allowed in a namespace or module.": {
-        "category": "Error",
-        "code": 1235
-    },
-    "The return type of a property decorator function must be either 'void' or 'any'.": {
-        "category": "Error",
-        "code": 1236
-    },
-    "The return type of a parameter decorator function must be either 'void' or 'any'.": {
-        "category": "Error",
-        "code": 1237
-    },
-    "Unable to resolve signature of class decorator when called as an expression.": {
-        "category": "Error",
-        "code": 1238
-    },
-    "Unable to resolve signature of parameter decorator when called as an expression.": {
-        "category": "Error",
-        "code": 1239
-    },
-    "Unable to resolve signature of property decorator when called as an expression.": {
-        "category": "Error",
-        "code": 1240
-    },
-    "Unable to resolve signature of method decorator when called as an expression.": {
-        "category": "Error",
-        "code": 1241
-    },
-    "'abstract' modifier can only appear on a class, method, or property declaration.": {
-        "category": "Error",
-        "code": 1242
-    },
-    "'{0}' modifier cannot be used with '{1}' modifier.": {
-        "category": "Error",
-        "code": 1243
-    },
-    "Abstract methods can only appear within an abstract class.": {
-        "category": "Error",
-        "code": 1244
-    },
-    "Method '{0}' cannot have an implementation because it is marked abstract.": {
-        "category": "Error",
-        "code": 1245
-    },
-    "An interface property cannot have an initializer.": {
-        "category": "Error",
-        "code": 1246
-    },
-    "A type literal property cannot have an initializer.": {
-        "category": "Error",
-        "code": 1247
-    },
-    "A class member cannot have the '{0}' keyword.": {
-        "category": "Error",
-        "code": 1248
-    },
-    "A decorator can only decorate a method implementation, not an overload.": {
-        "category": "Error",
-        "code": 1249
-    },
-    "Function declarations are not allowed inside blocks in strict mode when targeting 'ES3' or 'ES5'.": {
-        "category": "Error",
-        "code": 1250
-    },
-    "Function declarations are not allowed inside blocks in strict mode when targeting 'ES3' or 'ES5'. Class definitions are automatically in strict mode.": {
-        "category": "Error",
-        "code": 1251
-    },
-    "Function declarations are not allowed inside blocks in strict mode when targeting 'ES3' or 'ES5'. Modules are automatically in strict mode.": {
-        "category": "Error",
-        "code": 1252
-    },
-    "'{0}' tag cannot be used independently as a top level JSDoc tag.": {
-        "category": "Error",
-        "code": 1253
-    },
-    "A 'const' initializer in an ambient context must be a string or numeric literal.": {
-        "category": "Error",
-        "code": 1254
-    },
-    "'with' statements are not allowed in an async function block.": {
-        "category": "Error",
-        "code": 1300
-    },
-    "'await' expression is only allowed within an async function.": {
-        "category": "Error",
-        "code": 1308
-    },
-    "'=' can only be used in an object literal property inside a destructuring assignment.": {
-        "category": "Error",
-        "code": 1312
-    },
-    "The body of an 'if' statement cannot be the empty statement.": {
-        "category": "Error",
-        "code": 1313
-    },
-    "Global module exports may only appear in module files.": {
-        "category": "Error",
-        "code": 1314
-    },
-    "Global module exports may only appear in declaration files.": {
-        "category": "Error",
-        "code": 1315
-    },
-    "Global module exports may only appear at top level.": {
-        "category": "Error",
-        "code": 1316
-    },
-    "A parameter property cannot be declared using a rest parameter.": {
-        "category": "Error",
-        "code": 1317
-    },
-<<<<<<< HEAD
-    "String literal with double quotes expected.": {
-        "category": "Error",
-        "code": 1318
-    },
-    "String, number, object, array, true, false or null expected.": {
-        "category": "Error",
-        "code": 1319
-    },
-=======
-    "An abstract accessor cannot have an implementation.": {
-        "category": "Error",
-        "code": 1318
-    },
->>>>>>> 60c7340a
-    "Duplicate identifier '{0}'.": {
-        "category": "Error",
-        "code": 2300
-    },
-    "Initializer of instance member variable '{0}' cannot reference identifier '{1}' declared in the constructor.": {
-        "category": "Error",
-        "code": 2301
-    },
-    "Static members cannot reference class type parameters.": {
-        "category": "Error",
-        "code": 2302
-    },
-    "Circular definition of import alias '{0}'.": {
-        "category": "Error",
-        "code": 2303
-    },
-    "Cannot find name '{0}'.": {
-        "category": "Error",
-        "code": 2304
-    },
-    "Module '{0}' has no exported member '{1}'.": {
-        "category": "Error",
-        "code": 2305
-    },
-    "File '{0}' is not a module.": {
-        "category": "Error",
-        "code": 2306
-    },
-    "Cannot find module '{0}'.": {
-        "category": "Error",
-        "code": 2307
-    },
-    "Module {0} has already exported a member named '{1}'. Consider explicitly re-exporting to resolve the ambiguity.": {
-        "category": "Error",
-        "code": 2308
-    },
-    "An export assignment cannot be used in a module with other exported elements.": {
-        "category": "Error",
-        "code": 2309
-    },
-    "Type '{0}' recursively references itself as a base type.": {
-        "category": "Error",
-        "code": 2310
-    },
-    "A class may only extend another class.": {
-        "category": "Error",
-        "code": 2311
-    },
-    "An interface may only extend a class or another interface.": {
-        "category": "Error",
-        "code": 2312
-    },
-    "Type parameter '{0}' has a circular constraint.": {
-        "category": "Error",
-        "code": 2313
-    },
-    "Generic type '{0}' requires {1} type argument(s).": {
-        "category": "Error",
-        "code": 2314
-    },
-    "Type '{0}' is not generic.": {
-        "category": "Error",
-        "code": 2315
-    },
-    "Global type '{0}' must be a class or interface type.": {
-        "category": "Error",
-        "code": 2316
-    },
-    "Global type '{0}' must have {1} type parameter(s).": {
-        "category": "Error",
-        "code": 2317
-    },
-    "Cannot find global type '{0}'.": {
-        "category": "Error",
-        "code": 2318
-    },
-    "Named property '{0}' of types '{1}' and '{2}' are not identical.": {
-        "category": "Error",
-        "code": 2319
-    },
-    "Interface '{0}' cannot simultaneously extend types '{1}' and '{2}'.": {
-        "category": "Error",
-        "code": 2320
-    },
-    "Excessive stack depth comparing types '{0}' and '{1}'.": {
-        "category": "Error",
-        "code": 2321
-    },
-    "Type '{0}' is not assignable to type '{1}'.": {
-        "category": "Error",
-        "code": 2322
-    },
-    "Cannot redeclare exported variable '{0}'.": {
-        "category": "Error",
-        "code": 2323
-    },
-    "Property '{0}' is missing in type '{1}'.": {
-        "category": "Error",
-        "code": 2324
-    },
-    "Property '{0}' is private in type '{1}' but not in type '{2}'.": {
-        "category": "Error",
-        "code": 2325
-    },
-    "Types of property '{0}' are incompatible.": {
-        "category": "Error",
-        "code": 2326
-    },
-    "Property '{0}' is optional in type '{1}' but required in type '{2}'.": {
-        "category": "Error",
-        "code": 2327
-    },
-    "Types of parameters '{0}' and '{1}' are incompatible.": {
-        "category": "Error",
-        "code": 2328
-    },
-    "Index signature is missing in type '{0}'.": {
-        "category": "Error",
-        "code": 2329
-    },
-    "Index signatures are incompatible.": {
-        "category": "Error",
-        "code": 2330
-    },
-    "'this' cannot be referenced in a module or namespace body.": {
-        "category": "Error",
-        "code": 2331
-    },
-    "'this' cannot be referenced in current location.": {
-        "category": "Error",
-        "code": 2332
-    },
-    "'this' cannot be referenced in constructor arguments.": {
-        "category": "Error",
-        "code": 2333
-    },
-    "'this' cannot be referenced in a static property initializer.": {
-        "category": "Error",
-        "code": 2334
-    },
-    "'super' can only be referenced in a derived class.": {
-        "category": "Error",
-        "code": 2335
-    },
-    "'super' cannot be referenced in constructor arguments.": {
-        "category": "Error",
-        "code": 2336
-    },
-    "Super calls are not permitted outside constructors or in nested functions inside constructors.": {
-        "category": "Error",
-        "code": 2337
-    },
-    "'super' property access is permitted only in a constructor, member function, or member accessor of a derived class.": {
-        "category": "Error",
-        "code": 2338
-    },
-    "Property '{0}' does not exist on type '{1}'.": {
-        "category": "Error",
-        "code": 2339
-    },
-    "Only public and protected methods of the base class are accessible via the 'super' keyword.": {
-        "category": "Error",
-        "code": 2340
-    },
-    "Property '{0}' is private and only accessible within class '{1}'.": {
-        "category": "Error",
-        "code": 2341
-    },
-    "An index expression argument must be of type 'string', 'number', 'symbol', or 'any'.": {
-        "category": "Error",
-        "code": 2342
-    },
-    "Type '{0}' does not satisfy the constraint '{1}'.": {
-        "category": "Error",
-        "code": 2344
-    },
-    "Argument of type '{0}' is not assignable to parameter of type '{1}'.": {
-        "category": "Error",
-        "code": 2345
-    },
-    "Supplied parameters do not match any signature of call target.": {
-        "category": "Error",
-        "code": 2346
-    },
-    "Untyped function calls may not accept type arguments.": {
-        "category": "Error",
-        "code": 2347
-    },
-    "Value of type '{0}' is not callable. Did you mean to include 'new'?": {
-        "category": "Error",
-        "code": 2348
-    },
-    "Cannot invoke an expression whose type lacks a call signature. Type '{0}' has no compatible call signatures.": {
-        "category": "Error",
-        "code": 2349
-    },
-    "Only a void function can be called with the 'new' keyword.": {
-        "category": "Error",
-        "code": 2350
-    },
-    "Cannot use 'new' with an expression whose type lacks a call or construct signature.": {
-        "category": "Error",
-        "code": 2351
-    },
-    "Type '{0}' cannot be converted to type '{1}'.": {
-        "category": "Error",
-        "code": 2352
-    },
-    "Object literal may only specify known properties, and '{0}' does not exist in type '{1}'.": {
-        "category": "Error",
-        "code": 2353
-    },
-    "A function whose declared type is neither 'void' nor 'any' must return a value.": {
-        "category": "Error",
-        "code": 2355
-    },
-    "An arithmetic operand must be of type 'any', 'number' or an enum type.": {
-        "category": "Error",
-        "code": 2356
-    },
-    "The operand of an increment or decrement operator must be a variable or a property access.": {
-        "category": "Error",
-        "code": 2357
-    },
-    "The left-hand side of an 'instanceof' expression must be of type 'any', an object type or a type parameter.": {
-        "category": "Error",
-        "code": 2358
-    },
-    "The right-hand side of an 'instanceof' expression must be of type 'any' or of a type assignable to the 'Function' interface type.": {
-        "category": "Error",
-        "code": 2359
-    },
-    "The left-hand side of an 'in' expression must be of type 'any', 'string', 'number', or 'symbol'.": {
-        "category": "Error",
-        "code": 2360
-    },
-    "The right-hand side of an 'in' expression must be of type 'any', an object type or a type parameter": {
-        "category": "Error",
-        "code": 2361
-    },
-    "The left-hand side of an arithmetic operation must be of type 'any', 'number' or an enum type.": {
-        "category": "Error",
-        "code": 2362
-    },
-    "The right-hand side of an arithmetic operation must be of type 'any', 'number' or an enum type.": {
-        "category": "Error",
-        "code": 2363
-    },
-    "The left-hand side of an assignment expression must be a variable or a property access.": {
-        "category": "Error",
-        "code": 2364
-    },
-    "Operator '{0}' cannot be applied to types '{1}' and '{2}'.": {
-        "category": "Error",
-        "code": 2365
-    },
-    "Function lacks ending return statement and return type does not include 'undefined'.": {
-        "category": "Error",
-        "code": 2366
-    },
-    "Type parameter name cannot be '{0}'": {
-        "category": "Error",
-        "code": 2368
-    },
-    "A parameter property is only allowed in a constructor implementation.": {
-        "category": "Error",
-        "code": 2369
-    },
-    "A rest parameter must be of an array type.": {
-        "category": "Error",
-        "code": 2370
-    },
-    "A parameter initializer is only allowed in a function or constructor implementation.": {
-        "category": "Error",
-        "code": 2371
-    },
-    "Parameter '{0}' cannot be referenced in its initializer.": {
-        "category": "Error",
-        "code": 2372
-    },
-    "Initializer of parameter '{0}' cannot reference identifier '{1}' declared after it.": {
-        "category": "Error",
-        "code": 2373
-    },
-    "Duplicate string index signature.": {
-        "category": "Error",
-        "code": 2374
-    },
-    "Duplicate number index signature.": {
-        "category": "Error",
-        "code": 2375
-    },
-    "A 'super' call must be the first statement in the constructor when a class contains initialized properties or has parameter properties.": {
-        "category": "Error",
-        "code": 2376
-    },
-    "Constructors for derived classes must contain a 'super' call.": {
-        "category": "Error",
-        "code": 2377
-    },
-    "A 'get' accessor must return a value.": {
-        "category": "Error",
-        "code": 2378
-    },
-    "Getter and setter accessors do not agree in visibility.": {
-        "category": "Error",
-        "code": 2379
-    },
-    "'get' and 'set' accessor must have the same type.": {
-        "category": "Error",
-        "code": 2380
-    },
-    "A signature with an implementation cannot use a string literal type.": {
-        "category": "Error",
-        "code": 2381
-    },
-    "Specialized overload signature is not assignable to any non-specialized signature.": {
-        "category": "Error",
-        "code": 2382
-    },
-    "Overload signatures must all be exported or non-exported.": {
-        "category": "Error",
-        "code": 2383
-    },
-    "Overload signatures must all be ambient or non-ambient.": {
-        "category": "Error",
-        "code": 2384
-    },
-    "Overload signatures must all be public, private or protected.": {
-        "category": "Error",
-        "code": 2385
-    },
-    "Overload signatures must all be optional or required.": {
-        "category": "Error",
-        "code": 2386
-    },
-    "Function overload must be static.": {
-        "category": "Error",
-        "code": 2387
-    },
-    "Function overload must not be static.": {
-        "category": "Error",
-        "code": 2388
-    },
-    "Function implementation name must be '{0}'.": {
-        "category": "Error",
-        "code": 2389
-    },
-    "Constructor implementation is missing.": {
-        "category": "Error",
-        "code": 2390
-    },
-    "Function implementation is missing or not immediately following the declaration.": {
-        "category": "Error",
-        "code": 2391
-    },
-    "Multiple constructor implementations are not allowed.": {
-        "category": "Error",
-        "code": 2392
-    },
-    "Duplicate function implementation.": {
-        "category": "Error",
-        "code": 2393
-    },
-    "Overload signature is not compatible with function implementation.": {
-        "category": "Error",
-        "code": 2394
-    },
-    "Individual declarations in merged declaration '{0}' must be all exported or all local.": {
-        "category": "Error",
-        "code": 2395
-    },
-    "Duplicate identifier 'arguments'. Compiler uses 'arguments' to initialize rest parameters.": {
-        "category": "Error",
-        "code": 2396
-    },
-    "Declaration name conflicts with built-in global identifier '{0}'.": {
-        "category": "Error",
-        "code": 2397
-    },
-    "Duplicate identifier '_this'. Compiler uses variable declaration '_this' to capture 'this' reference.": {
-        "category": "Error",
-        "code": 2399
-    },
-    "Expression resolves to variable declaration '_this' that compiler uses to capture 'this' reference.": {
-        "category": "Error",
-        "code": 2400
-    },
-    "Duplicate identifier '_super'. Compiler uses '_super' to capture base class reference.": {
-        "category": "Error",
-        "code": 2401
-    },
-    "Expression resolves to '_super' that compiler uses to capture base class reference.": {
-        "category": "Error",
-        "code": 2402
-    },
-    "Subsequent variable declarations must have the same type.  Variable '{0}' must be of type '{1}', but here has type '{2}'.": {
-        "category": "Error",
-        "code": 2403
-    },
-    "The left-hand side of a 'for...in' statement cannot use a type annotation.": {
-        "category": "Error",
-        "code": 2404
-    },
-    "The left-hand side of a 'for...in' statement must be of type 'string' or 'any'.": {
-        "category": "Error",
-        "code": 2405
-    },
-    "The left-hand side of a 'for...in' statement must be a variable or a property access.": {
-        "category": "Error",
-        "code": 2406
-    },
-    "The right-hand side of a 'for...in' statement must be of type 'any', an object type or a type parameter.": {
-        "category": "Error",
-        "code": 2407
-    },
-    "Setters cannot return a value.": {
-        "category": "Error",
-        "code": 2408
-    },
-    "Return type of constructor signature must be assignable to the instance type of the class": {
-        "category": "Error",
-        "code": 2409
-    },
-    "The 'with' statement is not supported. All symbols in a 'with' block will have type 'any'.": {
-        "category": "Error",
-        "code": 2410
-    },
-    "Property '{0}' of type '{1}' is not assignable to string index type '{2}'.": {
-        "category": "Error",
-        "code": 2411
-    },
-    "Property '{0}' of type '{1}' is not assignable to numeric index type '{2}'.": {
-        "category": "Error",
-        "code": 2412
-    },
-    "Numeric index type '{0}' is not assignable to string index type '{1}'.": {
-        "category": "Error",
-        "code": 2413
-    },
-    "Class name cannot be '{0}'": {
-        "category": "Error",
-        "code": 2414
-    },
-    "Class '{0}' incorrectly extends base class '{1}'.": {
-        "category": "Error",
-        "code": 2415
-    },
-    "Class static side '{0}' incorrectly extends base class static side '{1}'.": {
-        "category": "Error",
-        "code": 2417
-    },
-    "Class '{0}' incorrectly implements interface '{1}'.": {
-        "category": "Error",
-        "code": 2420
-    },
-    "A class may only implement another class or interface.": {
-        "category": "Error",
-        "code": 2422
-    },
-    "Class '{0}' defines instance member function '{1}', but extended class '{2}' defines it as instance member accessor.": {
-        "category": "Error",
-        "code": 2423
-    },
-    "Class '{0}' defines instance member function '{1}', but extended class '{2}' defines it as instance member property.": {
-        "category": "Error",
-        "code": 2424
-    },
-    "Class '{0}' defines instance member property '{1}', but extended class '{2}' defines it as instance member function.": {
-        "category": "Error",
-        "code": 2425
-    },
-    "Class '{0}' defines instance member accessor '{1}', but extended class '{2}' defines it as instance member function.": {
-        "category": "Error",
-        "code": 2426
-    },
-    "Interface name cannot be '{0}'": {
-        "category": "Error",
-        "code": 2427
-    },
-    "All declarations of '{0}' must have identical type parameters.": {
-        "category": "Error",
-        "code": 2428
-    },
-    "Interface '{0}' incorrectly extends interface '{1}'.": {
-        "category": "Error",
-        "code": 2430
-    },
-    "Enum name cannot be '{0}'": {
-        "category": "Error",
-        "code": 2431
-    },
-    "In an enum with multiple declarations, only one declaration can omit an initializer for its first enum element.": {
-        "category": "Error",
-        "code": 2432
-    },
-    "A namespace declaration cannot be in a different file from a class or function with which it is merged": {
-        "category": "Error",
-        "code": 2433
-    },
-    "A namespace declaration cannot be located prior to a class or function with which it is merged": {
-        "category": "Error",
-        "code": 2434
-    },
-    "Ambient modules cannot be nested in other modules or namespaces.": {
-        "category": "Error",
-        "code": 2435
-    },
-    "Ambient module declaration cannot specify relative module name.": {
-        "category": "Error",
-        "code": 2436
-    },
-    "Module '{0}' is hidden by a local declaration with the same name": {
-        "category": "Error",
-        "code": 2437
-    },
-    "Import name cannot be '{0}'": {
-        "category": "Error",
-        "code": 2438
-    },
-    "Import or export declaration in an ambient module declaration cannot reference module through relative module name.": {
-        "category": "Error",
-        "code": 2439
-    },
-    "Import declaration conflicts with local declaration of '{0}'": {
-        "category": "Error",
-        "code": 2440
-    },
-    "Duplicate identifier '{0}'. Compiler reserves name '{1}' in top level scope of a module.": {
-        "category": "Error",
-        "code": 2441
-    },
-    "Types have separate declarations of a private property '{0}'.": {
-        "category": "Error",
-        "code": 2442
-    },
-    "Property '{0}' is protected but type '{1}' is not a class derived from '{2}'.": {
-        "category": "Error",
-        "code": 2443
-    },
-    "Property '{0}' is protected in type '{1}' but public in type '{2}'.": {
-        "category": "Error",
-        "code": 2444
-    },
-    "Property '{0}' is protected and only accessible within class '{1}' and its subclasses.": {
-        "category": "Error",
-        "code": 2445
-    },
-    "Property '{0}' is protected and only accessible through an instance of class '{1}'.": {
-        "category": "Error",
-        "code": 2446
-    },
-    "The '{0}' operator is not allowed for boolean types. Consider using '{1}' instead.": {
-        "category": "Error",
-        "code": 2447
-    },
-    "Block-scoped variable '{0}' used before its declaration.": {
-        "category": "Error",
-        "code": 2448
-    },
-    "Cannot redeclare block-scoped variable '{0}'.": {
-        "category": "Error",
-        "code": 2451
-    },
-    "An enum member cannot have a numeric name.": {
-        "category": "Error",
-        "code": 2452
-    },
-    "The type argument for type parameter '{0}' cannot be inferred from the usage. Consider specifying the type arguments explicitly.": {
-        "category": "Error",
-        "code": 2453
-    },
-    "Variable '{0}' is used before being assigned.": {
-        "category": "Error",
-        "code": 2454
-    },
-    "Type argument candidate '{1}' is not a valid type argument because it is not a supertype of candidate '{0}'.": {
-        "category": "Error",
-        "code": 2455
-    },
-    "Type alias '{0}' circularly references itself.": {
-        "category": "Error",
-        "code": 2456
-    },
-    "Type alias name cannot be '{0}'": {
-        "category": "Error",
-        "code": 2457
-    },
-    "An AMD module cannot have multiple name assignments.": {
-        "category": "Error",
-        "code": 2458
-    },
-    "Type '{0}' has no property '{1}' and no string index signature.": {
-        "category": "Error",
-        "code": 2459
-    },
-    "Type '{0}' has no property '{1}'.": {
-        "category": "Error",
-        "code": 2460
-    },
-    "Type '{0}' is not an array type.": {
-        "category": "Error",
-        "code": 2461
-    },
-    "A rest element must be last in a destructuring pattern": {
-        "category": "Error",
-        "code": 2462
-    },
-    "A binding pattern parameter cannot be optional in an implementation signature.": {
-        "category": "Error",
-        "code": 2463
-    },
-    "A computed property name must be of type 'string', 'number', 'symbol', or 'any'.": {
-        "category": "Error",
-        "code": 2464
-    },
-    "'this' cannot be referenced in a computed property name.": {
-        "category": "Error",
-        "code": 2465
-    },
-    "'super' cannot be referenced in a computed property name.": {
-        "category": "Error",
-        "code": 2466
-    },
-    "A computed property name cannot reference a type parameter from its containing type.": {
-        "category": "Error",
-        "code": 2467
-    },
-    "Cannot find global value '{0}'.": {
-        "category": "Error",
-        "code": 2468
-    },
-    "The '{0}' operator cannot be applied to type 'symbol'.": {
-        "category": "Error",
-        "code": 2469
-    },
-    "'Symbol' reference does not refer to the global Symbol constructor object.": {
-        "category": "Error",
-        "code": 2470
-    },
-    "A computed property name of the form '{0}' must be of type 'symbol'.": {
-        "category": "Error",
-        "code": 2471
-    },
-    "Spread operator in 'new' expressions is only available when targeting ECMAScript 5 and higher.": {
-        "category": "Error",
-        "code": 2472
-    },
-    "Enum declarations must all be const or non-const.": {
-        "category": "Error",
-        "code": 2473
-    },
-    "In 'const' enum declarations member initializer must be constant expression.": {
-        "category": "Error",
-        "code": 2474
-    },
-    "'const' enums can only be used in property or index access expressions or the right hand side of an import declaration or export assignment.": {
-        "category": "Error",
-        "code": 2475
-    },
-    "A const enum member can only be accessed using a string literal.": {
-        "category": "Error",
-        "code": 2476
-    },
-    "'const' enum member initializer was evaluated to a non-finite value.": {
-        "category": "Error",
-        "code": 2477
-    },
-    "'const' enum member initializer was evaluated to disallowed value 'NaN'.": {
-        "category": "Error",
-        "code": 2478
-    },
-    "Property '{0}' does not exist on 'const' enum '{1}'.": {
-        "category": "Error",
-        "code": 2479
-    },
-    "'let' is not allowed to be used as a name in 'let' or 'const' declarations.": {
-        "category": "Error",
-        "code": 2480
-    },
-    "Cannot initialize outer scoped variable '{0}' in the same scope as block scoped declaration '{1}'.": {
-        "category": "Error",
-        "code": 2481
-    },
-    "The left-hand side of a 'for...of' statement cannot use a type annotation.": {
-        "category": "Error",
-        "code": 2483
-    },
-    "Export declaration conflicts with exported declaration of '{0}'": {
-        "category": "Error",
-        "code": 2484
-    },
-    "The left-hand side of a 'for...of' statement must be a variable or a property access.": {
-        "category": "Error",
-        "code": 2487
-    },
-    "Type must have a '[Symbol.iterator]()' method that returns an iterator.": {
-        "category": "Error",
-        "code": 2488
-    },
-    "An iterator must have a 'next()' method.": {
-        "category": "Error",
-        "code": 2489
-    },
-    "The type returned by the 'next()' method of an iterator must have a 'value' property.": {
-        "category": "Error",
-        "code": 2490
-    },
-    "The left-hand side of a 'for...in' statement cannot be a destructuring pattern.": {
-        "category": "Error",
-        "code": 2491
-    },
-    "Cannot redeclare identifier '{0}' in catch clause": {
-        "category": "Error",
-        "code": 2492
-    },
-    "Tuple type '{0}' with length '{1}' cannot be assigned to tuple with length '{2}'.": {
-        "category": "Error",
-        "code": 2493
-    },
-    "Using a string in a 'for...of' statement is only supported in ECMAScript 5 and higher.": {
-        "category": "Error",
-        "code": 2494
-    },
-    "Type '{0}' is not an array type or a string type.": {
-        "category": "Error",
-        "code": 2495
-    },
-    "The 'arguments' object cannot be referenced in an arrow function in ES3 and ES5. Consider using a standard function expression.": {
-        "category": "Error",
-        "code": 2496
-    },
-    "Module '{0}' resolves to a non-module entity and cannot be imported using this construct.": {
-        "category": "Error",
-        "code": 2497
-    },
-    "Module '{0}' uses 'export =' and cannot be used with 'export *'.": {
-        "category": "Error",
-        "code": 2498
-    },
-    "An interface can only extend an identifier/qualified-name with optional type arguments.": {
-        "category": "Error",
-        "code": 2499
-    },
-    "A class can only implement an identifier/qualified-name with optional type arguments.": {
-        "category": "Error",
-        "code": 2500
-    },
-    "A rest element cannot contain a binding pattern.": {
-        "category": "Error",
-        "code": 2501
-    },
-    "'{0}' is referenced directly or indirectly in its own type annotation.": {
-        "category": "Error",
-        "code": 2502
-    },
-    "Cannot find namespace '{0}'.": {
-        "category": "Error",
-        "code": 2503
-    },
-    "A generator cannot have a 'void' type annotation.": {
-        "category": "Error",
-        "code": 2505
-    },
-    "'{0}' is referenced directly or indirectly in its own base expression.": {
-        "category": "Error",
-        "code": 2506
-    },
-    "Type '{0}' is not a constructor function type.": {
-        "category": "Error",
-        "code": 2507
-    },
-    "No base constructor has the specified number of type arguments.": {
-        "category": "Error",
-        "code": 2508
-    },
-    "Base constructor return type '{0}' is not a class or interface type.": {
-        "category": "Error",
-        "code": 2509
-    },
-    "Base constructors must all have the same return type.": {
-        "category": "Error",
-        "code": 2510
-    },
-    "Cannot create an instance of the abstract class '{0}'.": {
-        "category": "Error",
-        "code": 2511
-    },
-    "Overload signatures must all be abstract or non-abstract.": {
-        "category": "Error",
-        "code": 2512
-    },
-    "Abstract method '{0}' in class '{1}' cannot be accessed via super expression.": {
-        "category": "Error",
-        "code": 2513
-    },
-    "Classes containing abstract methods must be marked abstract.": {
-        "category": "Error",
-        "code": 2514
-    },
-    "Non-abstract class '{0}' does not implement inherited abstract member '{1}' from class '{2}'.": {
-        "category": "Error",
-        "code": 2515
-    },
-    "All declarations of an abstract method must be consecutive.": {
-        "category": "Error",
-        "code": 2516
-    },
-    "Cannot assign an abstract constructor type to a non-abstract constructor type.": {
-        "category": "Error",
-        "code": 2517
-    },
-    "A 'this'-based type guard is not compatible with a parameter-based type guard.": {
-        "category": "Error",
-        "code": 2518
-    },
-    "Duplicate identifier '{0}'. Compiler uses declaration '{1}' to support async functions.": {
-        "category": "Error",
-        "code": 2520
-    },
-    "Expression resolves to variable declaration '{0}' that compiler uses to support async functions.": {
-        "category": "Error",
-        "code": 2521
-    },
-    "The 'arguments' object cannot be referenced in an async function or method in ES3 and ES5. Consider using a standard function or method.": {
-        "category": "Error",
-        "code": 2522
-    },
-    "'yield' expressions cannot be used in a parameter initializer.": {
-        "category": "Error",
-        "code": 2523
-    },
-    "'await' expressions cannot be used in a parameter initializer.": {
-        "category": "Error",
-        "code": 2524
-    },
-    "Initializer provides no value for this binding element and the binding element has no default value.": {
-        "category": "Error",
-        "code": 2525
-    },
-    "A 'this' type is available only in a non-static member of a class or interface.": {
-        "category": "Error",
-        "code": 2526
-    },
-    "The inferred type of '{0}' references an inaccessible 'this' type. A type annotation is necessary.": {
-        "category": "Error",
-        "code": 2527
-    },
-    "A module cannot have multiple default exports.": {
-        "category": "Error",
-        "code": 2528
-    },
-    "Duplicate identifier '{0}'. Compiler reserves name '{1}' in top level scope of a module containing async functions.": {
-        "category": "Error",
-        "code": 2529
-    },
-    "Property '{0}' is incompatible with index signature.": {
-        "category": "Error",
-        "code": 2530
-    },
-    "Object is possibly 'null'.": {
-        "category": "Error",
-        "code": 2531
-    },
-    "Object is possibly 'undefined'.": {
-        "category": "Error",
-        "code": 2532
-    },
-    "Object is possibly 'null' or 'undefined'.": {
-        "category": "Error",
-        "code": 2533
-    },
-    "A function returning 'never' cannot have a reachable end point.": {
-        "category": "Error",
-        "code": 2534
-    },
-    "Enum type '{0}' has members with initializers that are not literals.": {
-        "category": "Error",
-        "code": 2535
-    },
-    "Type '{0}' cannot be used to index type '{1}'.": {
-        "category": "Error",
-        "code": 2536
-    },
-    "Type '{0}' has no matching index signature for type '{1}'.": {
-        "category": "Error",
-        "code": 2537
-    },
-    "Type '{0}' cannot be used as an index type.": {
-        "category": "Error",
-        "code": 2538
-    },
-    "Cannot assign to '{0}' because it is not a variable.": {
-        "category": "Error",
-        "code": 2539
-    },
-    "Cannot assign to '{0}' because it is a constant or a read-only property.": {
-        "category": "Error",
-        "code": 2540
-    },
-    "The target of an assignment must be a variable or a property access.": {
-        "category": "Error",
-        "code": 2541
-    },
-    "Index signature in type '{0}' only permits reading.": {
-        "category": "Error",
-        "code": 2542
-    },
-    "JSX element attributes type '{0}' may not be a union type.": {
-        "category": "Error",
-        "code": 2600
-    },
-    "The return type of a JSX element constructor must return an object type.": {
-        "category": "Error",
-        "code": 2601
-    },
-    "JSX element implicitly has type 'any' because the global type 'JSX.Element' does not exist.": {
-        "category": "Error",
-        "code": 2602
-    },
-    "Property '{0}' in type '{1}' is not assignable to type '{2}'": {
-        "category": "Error",
-        "code": 2603
-    },
-    "JSX element type '{0}' does not have any construct or call signatures.": {
-        "category": "Error",
-        "code": 2604
-    },
-    "JSX element type '{0}' is not a constructor function for JSX elements.": {
-        "category": "Error",
-        "code": 2605
-    },
-    "Property '{0}' of JSX spread attribute is not assignable to target property.": {
-        "category": "Error",
-        "code": 2606
-    },
-    "JSX element class does not support attributes because it does not have a '{0}' property": {
-        "category": "Error",
-        "code": 2607
-    },
-    "The global type 'JSX.{0}' may not have more than one property": {
-        "category": "Error",
-        "code": 2608
-    },
-    "Cannot emit namespaced JSX elements in React": {
-        "category": "Error",
-        "code": 2650
-    },
-    "A member initializer in a enum declaration cannot reference members declared after it, including members defined in other enums.": {
-        "category": "Error",
-        "code": 2651
-    },
-    "Merged declaration '{0}' cannot include a default export declaration. Consider adding a separate 'export default {0}' declaration instead.": {
-        "category": "Error",
-        "code": 2652
-    },
-    "Non-abstract class expression does not implement inherited abstract member '{0}' from class '{1}'.": {
-        "category": "Error",
-        "code": 2653
-    },
-    "Exported external package typings file cannot contain tripleslash references. Please contact the package author to update the package definition.": {
-        "category": "Error",
-        "code": 2654
-    },
-    "Exported external package typings file '{0}' is not a module. Please contact the package author to update the package definition.": {
-        "category": "Error",
-        "code": 2656
-    },
-    "JSX expressions must have one parent element": {
-        "category": "Error",
-        "code": 2657
-    },
-    "Type '{0}' provides no match for the signature '{1}'": {
-        "category": "Error",
-        "code": 2658
-    },
-    "'super' is only allowed in members of object literal expressions when option 'target' is 'ES2015' or higher.": {
-        "category": "Error",
-        "code": 2659
-    },
-    "'super' can only be referenced in members of derived classes or object literal expressions.": {
-        "category": "Error",
-        "code": 2660
-    },
-    "Cannot export '{0}'. Only local declarations can be exported from a module.": {
-        "category": "Error",
-        "code": 2661
-    },
-    "Cannot find name '{0}'. Did you mean the static member '{1}.{0}'?": {
-        "category": "Error",
-        "code": 2662
-    },
-    "Cannot find name '{0}'. Did you mean the instance member 'this.{0}'?": {
-        "category": "Error",
-        "code": 2663
-    },
-    "Invalid module name in augmentation, module '{0}' cannot be found.": {
-        "category": "Error",
-        "code": 2664
-    },
-    "Invalid module name in augmentation. Module '{0}' resolves to an untyped module at '{1}', which cannot be augmented.": {
-        "category": "Error",
-        "code": 2665
-    },
-    "Exports and export assignments are not permitted in module augmentations.": {
-        "category": "Error",
-        "code": 2666
-    },
-    "Imports are not permitted in module augmentations. Consider moving them to the enclosing external module.": {
-        "category": "Error",
-        "code": 2667
-    },
-    "'export' modifier cannot be applied to ambient modules and module augmentations since they are always visible.": {
-        "category": "Error",
-        "code": 2668
-    },
-    "Augmentations for the global scope can only be directly nested in external modules or ambient module declarations.": {
-        "category": "Error",
-        "code": 2669
-    },
-    "Augmentations for the global scope should have 'declare' modifier unless they appear in already ambient context.": {
-        "category": "Error",
-        "code": 2670
-    },
-    "Cannot augment module '{0}' because it resolves to a non-module entity.": {
-        "category": "Error",
-        "code": 2671
-    },
-    "Cannot assign a '{0}' constructor type to a '{1}' constructor type.": {
-        "category": "Error",
-        "code": 2672
-    },
-    "Constructor of class '{0}' is private and only accessible within the class declaration.": {
-        "category": "Error",
-        "code": 2673
-    },
-    "Constructor of class '{0}' is protected and only accessible within the class declaration.": {
-        "category": "Error",
-        "code": 2674
-    },
-    "Cannot extend a class '{0}'. Class constructor is marked as private.": {
-        "category": "Error",
-        "code": 2675
-    },
-    "Accessors must both be abstract or non-abstract.": {
-        "category": "Error",
-        "code": 2676
-    },
-    "A type predicate's type must be assignable to its parameter's type.": {
-        "category": "Error",
-        "code": 2677
-    },
-    "Type '{0}' is not comparable to type '{1}'.": {
-        "category": "Error",
-        "code": 2678
-    },
-    "A function that is called with the 'new' keyword cannot have a 'this' type that is 'void'.": {
-        "category": "Error",
-        "code": 2679
-    },
-    "A 'this' parameter must be the first parameter.": {
-        "category": "Error",
-        "code": 2680
-    },
-    "A constructor cannot have a 'this' parameter.": {
-        "category": "Error",
-        "code": 2681
-    },
-    "'get' and 'set' accessor must have the same 'this' type.": {
-        "category": "Error",
-        "code": 2682
-    },
-    "'this' implicitly has type 'any' because it does not have a type annotation.": {
-        "category": "Error",
-        "code": 2683
-    },
-    "The 'this' context of type '{0}' is not assignable to method's 'this' of type '{1}'.": {
-        "category": "Error",
-        "code": 2684
-    },
-    "The 'this' types of each signature are incompatible.": {
-        "category": "Error",
-        "code": 2685
-    },
-    "'{0}' refers to a UMD global, but the current file is a module. Consider adding an import instead.": {
-        "category": "Error",
-        "code": 2686
-    },
-    "All declarations of '{0}' must have identical modifiers.": {
-        "category": "Error",
-        "code": 2687
-    },
-    "Cannot find type definition file for '{0}'.": {
-        "category": "Error",
-        "code": 2688
-    },
-    "Cannot extend an interface '{0}'. Did you mean 'implements'?": {
-        "category": "Error",
-        "code": 2689
-    },
-    "A class must be declared after its base class.": {
-        "category": "Error",
-        "code": 2690
-    },
-    "An import path cannot end with a '{0}' extension. Consider importing '{1}' instead.": {
-        "category": "Error",
-        "code": 2691
-    },
-    "'{0}' is a primitive, but '{1}' is a wrapper object. Prefer using '{0}' when possible.": {
-        "category": "Error",
-        "code": 2692
-    },
-    "'{0}' only refers to a type, but is being used as a value here.": {
-        "category": "Error",
-        "code": 2693
-    },
-    "Namespace '{0}' has no exported member '{1}'.": {
-        "category": "Error",
-        "code": 2694
-    },
-    "Left side of comma operator is unused and has no side effects.": {
-        "category": "Error",
-        "code": 2695
-    },
-    "The 'Object' type is assignable to very few other types. Did you mean to use the 'any' type instead?": {
-        "category": "Error",
-        "code": 2696
-    },
-    "An async function or method must return a 'Promise'. Make sure you have a declaration for 'Promise' or include 'ES2015' in your `--lib` option.": {
-        "category": "Error",
-        "code": 2697
-    },
-    "Spread types may only be created from object types.": {
-        "category": "Error",
-        "code": 2698
-    },
-    "Rest types may only be created from object types.": {
-        "category": "Error",
-        "code": 2700
-    },
-    "The target of an object rest assignment must be a variable or a property access.": {
-        "category": "Error",
-        "code": 2701
-    },
-    "'{0}' only refers to a type, but is being used as a namespace here.": {
-        "category": "Error",
-        "code": 2702
-    },
-
-    "Import declaration '{0}' is using private name '{1}'.": {
-        "category": "Error",
-        "code": 4000
-    },
-    "Type parameter '{0}' of exported class has or is using private name '{1}'.": {
-        "category": "Error",
-        "code": 4002
-    },
-    "Type parameter '{0}' of exported interface has or is using private name '{1}'.": {
-        "category": "Error",
-        "code": 4004
-    },
-    "Type parameter '{0}' of constructor signature from exported interface has or is using private name '{1}'.": {
-        "category": "Error",
-        "code": 4006
-    },
-    "Type parameter '{0}' of call signature from exported interface has or is using private name '{1}'.": {
-        "category": "Error",
-        "code": 4008
-    },
-    "Type parameter '{0}' of public static method from exported class has or is using private name '{1}'.": {
-        "category": "Error",
-        "code": 4010
-    },
-    "Type parameter '{0}' of public method from exported class has or is using private name '{1}'.": {
-        "category": "Error",
-        "code": 4012
-    },
-    "Type parameter '{0}' of method from exported interface has or is using private name '{1}'.": {
-        "category": "Error",
-        "code": 4014
-    },
-    "Type parameter '{0}' of exported function has or is using private name '{1}'.": {
-        "category": "Error",
-        "code": 4016
-    },
-    "Implements clause of exported class '{0}' has or is using private name '{1}'.": {
-        "category": "Error",
-        "code": 4019
-    },
-    "Extends clause of exported class '{0}' has or is using private name '{1}'.": {
-        "category": "Error",
-        "code": 4020
-    },
-    "Extends clause of exported interface '{0}' has or is using private name '{1}'.": {
-        "category": "Error",
-        "code": 4022
-    },
-    "Exported variable '{0}' has or is using name '{1}' from external module {2} but cannot be named.": {
-        "category": "Error",
-        "code": 4023
-    },
-    "Exported variable '{0}' has or is using name '{1}' from private module '{2}'.": {
-        "category": "Error",
-        "code": 4024
-    },
-    "Exported variable '{0}' has or is using private name '{1}'.": {
-        "category": "Error",
-        "code": 4025
-    },
-    "Public static property '{0}' of exported class has or is using name '{1}' from external module {2} but cannot be named.": {
-        "category": "Error",
-        "code": 4026
-    },
-    "Public static property '{0}' of exported class has or is using name '{1}' from private module '{2}'.": {
-        "category": "Error",
-        "code": 4027
-    },
-    "Public static property '{0}' of exported class has or is using private name '{1}'.": {
-        "category": "Error",
-        "code": 4028
-    },
-    "Public property '{0}' of exported class has or is using name '{1}' from external module {2} but cannot be named.": {
-        "category": "Error",
-        "code": 4029
-    },
-    "Public property '{0}' of exported class has or is using name '{1}' from private module '{2}'.": {
-        "category": "Error",
-        "code": 4030
-    },
-    "Public property '{0}' of exported class has or is using private name '{1}'.": {
-        "category": "Error",
-        "code": 4031
-    },
-    "Property '{0}' of exported interface has or is using name '{1}' from private module '{2}'.": {
-        "category": "Error",
-        "code": 4032
-    },
-    "Property '{0}' of exported interface has or is using private name '{1}'.": {
-        "category": "Error",
-        "code": 4033
-    },
-    "Parameter '{0}' of public static property setter from exported class has or is using name '{1}' from private module '{2}'.": {
-        "category": "Error",
-        "code": 4034
-    },
-    "Parameter '{0}' of public static property setter from exported class has or is using private name '{1}'.": {
-        "category": "Error",
-        "code": 4035
-    },
-    "Parameter '{0}' of public property setter from exported class has or is using name '{1}' from private module '{2}'.": {
-        "category": "Error",
-        "code": 4036
-    },
-    "Parameter '{0}' of public property setter from exported class has or is using private name '{1}'.": {
-        "category": "Error",
-        "code": 4037
-    },
-    "Return type of public static property getter from exported class has or is using name '{0}' from external module {1} but cannot be named.": {
-        "category": "Error",
-        "code": 4038
-    },
-    "Return type of public static property getter from exported class has or is using name '{0}' from private module '{1}'.": {
-        "category": "Error",
-        "code": 4039
-    },
-    "Return type of public static property getter from exported class has or is using private name '{0}'.": {
-        "category": "Error",
-        "code": 4040
-    },
-    "Return type of public property getter from exported class has or is using name '{0}' from external module {1} but cannot be named.": {
-        "category": "Error",
-        "code": 4041
-    },
-    "Return type of public property getter from exported class has or is using name '{0}' from private module '{1}'.": {
-        "category": "Error",
-        "code": 4042
-    },
-    "Return type of public property getter from exported class has or is using private name '{0}'.": {
-        "category": "Error",
-        "code": 4043
-    },
-    "Return type of constructor signature from exported interface has or is using name '{0}' from private module '{1}'.": {
-        "category": "Error",
-        "code": 4044
-    },
-    "Return type of constructor signature from exported interface has or is using private name '{0}'.": {
-        "category": "Error",
-        "code": 4045
-    },
-    "Return type of call signature from exported interface has or is using name '{0}' from private module '{1}'.": {
-        "category": "Error",
-        "code": 4046
-    },
-    "Return type of call signature from exported interface has or is using private name '{0}'.": {
-        "category": "Error",
-        "code": 4047
-    },
-    "Return type of index signature from exported interface has or is using name '{0}' from private module '{1}'.": {
-        "category": "Error",
-        "code": 4048
-    },
-    "Return type of index signature from exported interface has or is using private name '{0}'.": {
-        "category": "Error",
-        "code": 4049
-    },
-    "Return type of public static method from exported class has or is using name '{0}' from external module {1} but cannot be named.": {
-        "category": "Error",
-        "code": 4050
-    },
-    "Return type of public static method from exported class has or is using name '{0}' from private module '{1}'.": {
-        "category": "Error",
-        "code": 4051
-    },
-    "Return type of public static method from exported class has or is using private name '{0}'.": {
-        "category": "Error",
-        "code": 4052
-    },
-    "Return type of public method from exported class has or is using name '{0}' from external module {1} but cannot be named.": {
-        "category": "Error",
-        "code": 4053
-    },
-    "Return type of public method from exported class has or is using name '{0}' from private module '{1}'.": {
-        "category": "Error",
-        "code": 4054
-    },
-    "Return type of public method from exported class has or is using private name '{0}'.": {
-        "category": "Error",
-        "code": 4055
-    },
-    "Return type of method from exported interface has or is using name '{0}' from private module '{1}'.": {
-        "category": "Error",
-        "code": 4056
-    },
-    "Return type of method from exported interface has or is using private name '{0}'.": {
-        "category": "Error",
-        "code": 4057
-    },
-    "Return type of exported function has or is using name '{0}' from external module {1} but cannot be named.": {
-        "category": "Error",
-        "code": 4058
-    },
-    "Return type of exported function has or is using name '{0}' from private module '{1}'.": {
-        "category": "Error",
-        "code": 4059
-    },
-    "Return type of exported function has or is using private name '{0}'.": {
-        "category": "Error",
-        "code": 4060
-    },
-    "Parameter '{0}' of constructor from exported class has or is using name '{1}' from external module {2} but cannot be named.": {
-        "category": "Error",
-        "code": 4061
-    },
-    "Parameter '{0}' of constructor from exported class has or is using name '{1}' from private module '{2}'.": {
-        "category": "Error",
-        "code": 4062
-    },
-    "Parameter '{0}' of constructor from exported class has or is using private name '{1}'.": {
-        "category": "Error",
-        "code": 4063
-    },
-    "Parameter '{0}' of constructor signature from exported interface has or is using name '{1}' from private module '{2}'.": {
-        "category": "Error",
-        "code": 4064
-    },
-    "Parameter '{0}' of constructor signature from exported interface has or is using private name '{1}'.": {
-        "category": "Error",
-        "code": 4065
-    },
-    "Parameter '{0}' of call signature from exported interface has or is using name '{1}' from private module '{2}'.": {
-        "category": "Error",
-        "code": 4066
-    },
-    "Parameter '{0}' of call signature from exported interface has or is using private name '{1}'.": {
-        "category": "Error",
-        "code": 4067
-    },
-    "Parameter '{0}' of public static method from exported class has or is using name '{1}' from external module {2} but cannot be named.": {
-        "category": "Error",
-        "code": 4068
-    },
-    "Parameter '{0}' of public static method from exported class has or is using name '{1}' from private module '{2}'.": {
-        "category": "Error",
-        "code": 4069
-    },
-    "Parameter '{0}' of public static method from exported class has or is using private name '{1}'.": {
-        "category": "Error",
-        "code": 4070
-    },
-    "Parameter '{0}' of public method from exported class has or is using name '{1}' from external module {2} but cannot be named.": {
-        "category": "Error",
-        "code": 4071
-    },
-    "Parameter '{0}' of public method from exported class has or is using name '{1}' from private module '{2}'.": {
-        "category": "Error",
-        "code": 4072
-    },
-    "Parameter '{0}' of public method from exported class has or is using private name '{1}'.": {
-        "category": "Error",
-        "code": 4073
-    },
-    "Parameter '{0}' of method from exported interface has or is using name '{1}' from private module '{2}'.": {
-        "category": "Error",
-        "code": 4074
-    },
-    "Parameter '{0}' of method from exported interface has or is using private name '{1}'.": {
-        "category": "Error",
-        "code": 4075
-    },
-    "Parameter '{0}' of exported function has or is using name '{1}' from external module {2} but cannot be named.": {
-        "category": "Error",
-        "code": 4076
-    },
-    "Parameter '{0}' of exported function has or is using name '{1}' from private module '{2}'.": {
-        "category": "Error",
-        "code": 4077
-    },
-    "Parameter '{0}' of exported function has or is using private name '{1}'.": {
-        "category": "Error",
-        "code": 4078
-    },
-    "Exported type alias '{0}' has or is using private name '{1}'.": {
-        "category": "Error",
-        "code": 4081
-    },
-    "Default export of the module has or is using private name '{0}'.": {
-        "category": "Error",
-        "code": 4082
-    },
-    "Type parameter '{0}' of exported type alias has or is using private name '{1}'.": {
-        "category": "Error",
-        "code": 4083
-    },
-    "Conflicting definitions for '{0}' found at '{1}' and '{2}'. Consider installing a specific version of this library to resolve the conflict.": {
-        "category": "Message",
-        "code": 4090
-    },
-
-    "The current host does not support the '{0}' option.": {
-        "category": "Error",
-        "code": 5001
-    },
-    "Cannot find the common subdirectory path for the input files.": {
-        "category": "Error",
-        "code": 5009
-    },
-    "File specification cannot end in a recursive directory wildcard ('**'): '{0}'.": {
-        "category": "Error",
-        "code": 5010
-    },
-    "File specification cannot contain multiple recursive directory wildcards ('**'): '{0}'.": {
-        "category": "Error",
-        "code": 5011
-    },
-    "Cannot read file '{0}': {1}": {
-        "category": "Error",
-        "code": 5012
-    },
-    "Unsupported file encoding.": {
-        "category": "Error",
-        "code": 5013
-    },
-    "Failed to parse file '{0}': {1}.": {
-        "category": "Error",
-        "code": 5014
-    },
-    "Unknown compiler option '{0}'.": {
-        "category": "Error",
-        "code": 5023
-    },
-    "Compiler option '{0}' requires a value of type {1}.": {
-        "category": "Error",
-        "code": 5024
-    },
-    "Could not write file '{0}': {1}": {
-        "category": "Error",
-        "code": 5033
-    },
-    "Option 'project' cannot be mixed with source files on a command line.": {
-        "category": "Error",
-        "code": 5042
-    },
-    "Option 'isolatedModules' can only be used when either option '--module' is provided or option 'target' is 'ES2015' or higher.": {
-        "category": "Error",
-        "code": 5047
-    },
-    "Option '{0} can only be used when either option '--inlineSourceMap' or option '--sourceMap' is provided.": {
-        "category": "Error",
-        "code": 5051
-    },
-    "Option '{0}' cannot be specified without specifying option '{1}'.": {
-        "category": "Error",
-        "code": 5052
-    },
-    "Option '{0}' cannot be specified with option '{1}'.": {
-        "category": "Error",
-        "code": 5053
-    },
-    "A 'tsconfig.json' file is already defined at: '{0}'.": {
-        "category": "Error",
-        "code": 5054
-    },
-    "Cannot write file '{0}' because it would overwrite input file.": {
-        "category": "Error",
-        "code": 5055
-    },
-    "Cannot write file '{0}' because it would be overwritten by multiple input files.": {
-        "category": "Error",
-        "code": 5056
-    },
-    "Cannot find a tsconfig.json file at the specified directory: '{0}'": {
-        "category": "Error",
-        "code": 5057
-    },
-    "The specified path does not exist: '{0}'": {
-        "category": "Error",
-        "code": 5058
-    },
-    "Invalid value for '--reactNamespace'. '{0}' is not a valid identifier.": {
-        "category": "Error",
-        "code": 5059
-    },
-    "Option 'paths' cannot be used without specifying '--baseUrl' option.": {
-        "category": "Error",
-        "code": 5060
-    },
-    "Pattern '{0}' can have at most one '*' character": {
-        "category": "Error",
-        "code": 5061
-    },
-    "Substitution '{0}' in pattern '{1}' in can have at most one '*' character": {
-        "category": "Error",
-        "code": 5062
-    },
-    "Substitutions for pattern '{0}' should be an array.": {
-        "category": "Error",
-        "code": 5063
-    },
-    "Substitution '{0}' for pattern '{1}' has incorrect type, expected 'string', got '{2}'.": {
-        "category": "Error",
-        "code": 5064
-    },
-    "File specification cannot contain a parent directory ('..') that appears after a recursive directory wildcard ('**'): '{0}'.": {
-        "category": "Error",
-        "code": 5065
-    },
-    "Substitutions for pattern '{0}' shouldn't be an empty array.": {
-        "category": "Error",
-        "code": 5066
-    },
-    "Invalid value for 'jsxFactory'. '{0}' is not a valid identifier or qualified-name.": {
-        "category": "Error",
-        "code": 5067
-    },
-    "Concatenate and emit output to single file.": {
-        "category": "Message",
-        "code": 6001
-    },
-    "Generates corresponding '.d.ts' file.": {
-        "category": "Message",
-        "code": 6002
-    },
-    "Specify the location where debugger should locate map files instead of generated locations.": {
-        "category": "Message",
-        "code": 6003
-    },
-    "Specify the location where debugger should locate TypeScript files instead of source locations.": {
-        "category": "Message",
-        "code": 6004
-    },
-    "Watch input files.": {
-        "category": "Message",
-        "code": 6005
-    },
-    "Redirect output structure to the directory.": {
-        "category": "Message",
-        "code": 6006
-    },
-    "Do not erase const enum declarations in generated code.": {
-        "category": "Message",
-        "code": 6007
-    },
-    "Do not emit outputs if any errors were reported.": {
-        "category": "Message",
-        "code": 6008
-    },
-    "Do not emit comments to output.": {
-        "category": "Message",
-        "code": 6009
-    },
-    "Do not emit outputs.": {
-        "category": "Message",
-        "code": 6010
-    },
-    "Allow default imports from modules with no default export. This does not affect code emit, just typechecking.": {
-        "category": "Message",
-        "code": 6011
-    },
-    "Skip type checking of declaration files.": {
-        "category": "Message",
-        "code": 6012
-    },
-    "Specify ECMAScript target version: 'ES3' (default), 'ES5', or 'ES2015'": {
-        "category": "Message",
-        "code": 6015
-    },
-    "Specify module code generation: 'commonjs', 'amd', 'system', 'umd' or 'es2015'": {
-        "category": "Message",
-        "code": 6016
-    },
-    "Print this message.": {
-        "category": "Message",
-        "code": 6017
-    },
-    "Print the compiler's version.": {
-        "category": "Message",
-        "code": 6019
-    },
-    "Compile the project in the given directory.": {
-        "category": "Message",
-        "code": 6020
-    },
-    "Syntax: {0}": {
-        "category": "Message",
-        "code": 6023
-    },
-    "options": {
-        "category": "Message",
-        "code": 6024
-    },
-    "file": {
-        "category": "Message",
-        "code": 6025
-    },
-    "Examples: {0}": {
-        "category": "Message",
-        "code": 6026
-    },
-    "Options:": {
-        "category": "Message",
-        "code": 6027
-    },
-    "Version {0}": {
-        "category": "Message",
-        "code": 6029
-    },
-    "Insert command line options and files from a file.": {
-        "category": "Message",
-        "code": 6030
-    },
-    "File change detected. Starting incremental compilation...": {
-        "category": "Message",
-        "code": 6032
-    },
-    "KIND": {
-        "category": "Message",
-        "code": 6034
-    },
-    "FILE": {
-        "category": "Message",
-        "code": 6035
-    },
-    "VERSION": {
-        "category": "Message",
-        "code": 6036
-    },
-    "LOCATION": {
-        "category": "Message",
-        "code": 6037
-    },
-    "DIRECTORY": {
-        "category": "Message",
-        "code": 6038
-    },
-    "STRATEGY": {
-        "category": "Message",
-        "code": 6039
-    },
-    "Compilation complete. Watching for file changes.": {
-        "category": "Message",
-        "code": 6042
-    },
-    "Generates corresponding '.map' file.": {
-        "category": "Message",
-        "code": 6043
-    },
-    "Compiler option '{0}' expects an argument.": {
-        "category": "Error",
-        "code": 6044
-    },
-    "Unterminated quoted string in response file '{0}'.": {
-        "category": "Error",
-        "code": 6045
-    },
-    "Argument for '{0}' option must be: {1}": {
-        "category": "Error",
-        "code": 6046
-    },
-    "Locale must be of the form <language> or <language>-<territory>. For example '{0}' or '{1}'.": {
-        "category": "Error",
-        "code": 6048
-    },
-    "Unsupported locale '{0}'.": {
-        "category": "Error",
-        "code": 6049
-    },
-    "Unable to open file '{0}'.": {
-        "category": "Error",
-        "code": 6050
-    },
-    "Corrupted locale file {0}.": {
-        "category": "Error",
-        "code": 6051
-    },
-    "Raise error on expressions and declarations with an implied 'any' type.": {
-        "category": "Message",
-        "code": 6052
-    },
-    "File '{0}' not found.": {
-        "category": "Error",
-        "code": 6053
-    },
-    "File '{0}' has unsupported extension. The only supported extensions are {1}.": {
-        "category": "Error",
-        "code": 6054
-    },
-    "Suppress noImplicitAny errors for indexing objects lacking index signatures.": {
-        "category": "Message",
-        "code": 6055
-    },
-    "Do not emit declarations for code that has an '@internal' annotation.": {
-        "category": "Message",
-        "code": 6056
-    },
-    "Specify the root directory of input files. Use to control the output directory structure with --outDir.": {
-        "category": "Message",
-        "code": 6058
-    },
-    "File '{0}' is not under 'rootDir' '{1}'. 'rootDir' is expected to contain all source files.": {
-        "category": "Error",
-        "code": 6059
-    },
-    "Specify the end of line sequence to be used when emitting files: 'CRLF' (dos) or 'LF' (unix).": {
-        "category": "Message",
-        "code": 6060
-    },
-    "NEWLINE": {
-        "category": "Message",
-        "code": 6061
-    },
-    "Option '{0}' can only be specified in 'tsconfig.json' file.": {
-        "category": "Error",
-        "code": 6064
-    },
-    "Enables experimental support for ES7 decorators.": {
-        "category": "Message",
-        "code": 6065
-    },
-    "Enables experimental support for emitting type metadata for decorators.": {
-        "category": "Message",
-        "code": 6066
-    },
-    "Enables experimental support for ES7 async functions.": {
-        "category": "Message",
-        "code": 6068
-    },
-    "Specify module resolution strategy: 'node' (Node.js) or 'classic' (TypeScript pre-1.6).": {
-        "category": "Message",
-        "code": 6069
-    },
-    "Initializes a TypeScript project and creates a tsconfig.json file.": {
-        "category": "Message",
-        "code": 6070
-    },
-    "Successfully created a tsconfig.json file.": {
-        "category": "Message",
-        "code": 6071
-    },
-    "Suppress excess property checks for object literals.": {
-        "category": "Message",
-        "code": 6072
-    },
-    "Stylize errors and messages using color and context. (experimental)": {
-        "category": "Message",
-        "code": 6073
-    },
-    "Do not report errors on unused labels.": {
-        "category": "Message",
-        "code": 6074
-    },
-    "Report error when not all code paths in function return a value.": {
-        "category": "Message",
-        "code": 6075
-    },
-    "Report errors for fallthrough cases in switch statement.": {
-        "category": "Message",
-        "code": 6076
-    },
-    "Do not report errors on unreachable code.": {
-        "category": "Message",
-        "code": 6077
-    },
-    "Disallow inconsistently-cased references to the same file.": {
-        "category": "Message",
-        "code": 6078
-    },
-    "Specify library files to be included in the compilation: ": {
-        "category": "Message",
-        "code": 6079
-    },
-    "Specify JSX code generation: 'preserve' or 'react'": {
-        "category": "Message",
-        "code": 6080
-    },
-    "Only 'amd' and 'system' modules are supported alongside --{0}.": {
-        "category": "Error",
-        "code": 6082
-    },
-    "Base directory to resolve non-absolute module names.": {
-        "category": "Message",
-        "code": 6083
-    },
-    "Specify the object invoked for createElement and __spread when targeting 'react' JSX emit": {
-        "category": "Message",
-        "code": 6084
-    },
-    "Enable tracing of the name resolution process.": {
-        "category": "Message",
-        "code": 6085
-    },
-    "======== Resolving module '{0}' from '{1}'. ========": {
-        "category": "Message",
-        "code": 6086
-    },
-    "Explicitly specified module resolution kind: '{0}'.": {
-        "category": "Message",
-        "code": 6087
-    },
-    "Module resolution kind is not specified, using '{0}'.": {
-        "category": "Message",
-        "code": 6088
-    },
-    "======== Module name '{0}' was successfully resolved to '{1}'. ========": {
-        "category": "Message",
-        "code": 6089
-    },
-    "======== Module name '{0}' was not resolved. ========": {
-        "category": "Message",
-        "code": 6090
-    },
-    "'paths' option is specified, looking for a pattern to match module name '{0}'.": {
-        "category": "Message",
-        "code": 6091
-    },
-    "Module name '{0}', matched pattern '{1}'.": {
-        "category": "Message",
-        "code": 6092
-    },
-    "Trying substitution '{0}', candidate module location: '{1}'.": {
-        "category": "Message",
-        "code": 6093
-    },
-    "Resolving module name '{0}' relative to base url '{1}' - '{2}'.": {
-        "category": "Message",
-        "code": 6094
-    },
-    "Loading module as file / folder, candidate module location '{0}'.": {
-        "category": "Message",
-        "code": 6095
-    },
-    "File '{0}' does not exist.": {
-        "category": "Message",
-        "code": 6096
-    },
-    "File '{0}' exist - use it as a name resolution result.": {
-        "category": "Message",
-        "code": 6097
-    },
-    "Loading module '{0}' from 'node_modules' folder.": {
-        "category": "Message",
-        "code": 6098
-    },
-    "Found 'package.json' at '{0}'.": {
-        "category": "Message",
-        "code": 6099
-    },
-    "'package.json' does not have a 'types' or 'main' field.": {
-        "category": "Message",
-        "code": 6100
-    },
-    "'package.json' has '{0}' field '{1}' that references '{2}'.": {
-        "category": "Message",
-        "code": 6101
-    },
-    "Allow javascript files to be compiled.": {
-        "category": "Message",
-        "code": 6102
-    },
-    "Option '{0}' should have array of strings as a value.": {
-        "category": "Error",
-        "code": 6103
-    },
-    "Checking if '{0}' is the longest matching prefix for '{1}' - '{2}'.": {
-        "category": "Message",
-        "code": 6104
-    },
-    "Expected type of '{0}' field in 'package.json' to be 'string', got '{1}'.": {
-        "category": "Message",
-        "code": 6105
-    },
-    "'baseUrl' option is set to '{0}', using this value to resolve non-relative module name '{1}'": {
-        "category": "Message",
-        "code": 6106
-    },
-    "'rootDirs' option is set, using it to resolve relative module name '{0}'": {
-        "category": "Message",
-        "code": 6107
-    },
-    "Longest matching prefix for '{0}' is '{1}'": {
-        "category": "Message",
-        "code": 6108
-    },
-    "Loading '{0}' from the root dir '{1}', candidate location '{2}'": {
-        "category": "Message",
-        "code": 6109
-    },
-    "Trying other entries in 'rootDirs'": {
-        "category": "Message",
-        "code": 6110
-    },
-    "Module resolution using 'rootDirs' has failed": {
-        "category": "Message",
-        "code": 6111
-    },
-    "Do not emit 'use strict' directives in module output.": {
-        "category": "Message",
-        "code": 6112
-    },
-    "Enable strict null checks.": {
-        "category": "Message",
-        "code": 6113
-    },
-    "Unknown option 'excludes'. Did you mean 'exclude'?": {
-        "category": "Error",
-        "code": 6114
-    },
-    "Raise error on 'this' expressions with an implied 'any' type.": {
-        "category": "Message",
-        "code": 6115
-    },
-    "======== Resolving type reference directive '{0}', containing file '{1}', root directory '{2}'. ========": {
-        "category": "Message",
-        "code": 6116
-    },
-    "Resolving using primary search paths...": {
-        "category": "Message",
-        "code": 6117
-    },
-    "Resolving from node_modules folder...": {
-        "category": "Message",
-        "code": 6118
-    },
-    "======== Type reference directive '{0}' was successfully resolved to '{1}', primary: {2}. ========": {
-        "category": "Message",
-        "code": 6119
-    },
-    "======== Type reference directive '{0}' was not resolved. ========": {
-        "category": "Message",
-        "code": 6120
-    },
-    "Resolving with primary search path '{0}'": {
-        "category": "Message",
-        "code": 6121
-    },
-    "Root directory cannot be determined, skipping primary search paths.": {
-        "category": "Message",
-        "code": 6122
-    },
-    "======== Resolving type reference directive '{0}', containing file '{1}', root directory not set. ========": {
-        "category": "Message",
-        "code": 6123
-    },
-    "Type declaration files to be included in compilation.": {
-        "category": "Message",
-        "code": 6124
-    },
-    "Looking up in 'node_modules' folder, initial location '{0}'": {
-        "category": "Message",
-        "code": 6125
-    },
-    "Containing file is not specified and root directory cannot be determined, skipping lookup in 'node_modules' folder.": {
-        "category": "Message",
-        "code": 6126
-    },
-    "======== Resolving type reference directive '{0}', containing file not set, root directory '{1}'. ========": {
-        "category": "Message",
-        "code": 6127
-    },
-    "======== Resolving type reference directive '{0}', containing file not set, root directory not set. ========": {
-        "category": "Message",
-        "code": 6128
-    },
-    "The config file '{0}' found doesn't contain any source files.": {
-        "category": "Error",
-        "code": 6129
-    },
-    "Resolving real path for '{0}', result '{1}'": {
-        "category": "Message",
-        "code": 6130
-    },
-    "Cannot compile modules using option '{0}' unless the '--module' flag is 'amd' or 'system'.": {
-        "category": "Error",
-        "code": 6131
-    },
-    "File name '{0}' has a '{1}' extension - stripping it": {
-        "category": "Message",
-        "code": 6132
-    },
-    "'{0}' is declared but never used.": {
-        "category": "Error",
-        "code": 6133
-    },
-    "Report errors on unused locals.": {
-        "category": "Message",
-        "code": 6134
-    },
-    "Report errors on unused parameters.": {
-        "category": "Message",
-        "code": 6135
-    },
-    "The maximum dependency depth to search under node_modules and load JavaScript files": {
-        "category": "Message",
-        "code": 6136
-    },
-    "No types specified in 'package.json', so returning 'main' value of '{0}'": {
-        "category": "Message",
-        "code": 6137
-    },
-    "Property '{0}' is declared but never used.": {
-        "category": "Error",
-        "code": 6138
-    },
-    "Import emit helpers from 'tslib'.": {
-        "category": "Message",
-        "code": 6139
-    },
-    "Auto discovery for typings is enabled in project '{0}'. Running extra resolution pass for module '{1}' using cache location '{2}'.": {
-        "category": "Error",
-        "code": 6140
-    },
-    "Parse in strict mode and emit \"use strict\" for each source file": {
-        "category": "Message",
-        "code": 6141
-    },
-    "Module '{0}' was resolved to '{1}', but '--jsx' is not set.": {
-        "category": "Error",
-        "code": 6142
-    },
-    "Module '{0}' was resolved to '{1}', but '--allowJs' is not set.": {
-        "category": "Error",
-        "code": 6143
-    },
-    "Module '{0}' was resolved as locally declared ambient module in file '{1}'.": {
-        "category": "Message",
-        "code": 6144
-    },
-    "Module '{0}' was resolved as ambient module declared in '{1}' since this file was not modified.": {
-        "category": "Message",
-        "code": 6145
-    },
-    "Specify the JSX factory function to use when targeting 'react' JSX emit, e.g. 'React.createElement' or 'h'.": {
-        "category": "Message",
-        "code": 6146
-    },
-    "Variable '{0}' implicitly has an '{1}' type.": {
-        "category": "Error",
-        "code": 7005
-    },
-    "Parameter '{0}' implicitly has an '{1}' type.": {
-        "category": "Error",
-        "code": 7006
-    },
-    "Member '{0}' implicitly has an '{1}' type.": {
-        "category": "Error",
-        "code": 7008
-    },
-    "'new' expression, whose target lacks a construct signature, implicitly has an 'any' type.": {
-        "category": "Error",
-        "code": 7009
-    },
-    "'{0}', which lacks return-type annotation, implicitly has an '{1}' return type.": {
-        "category": "Error",
-        "code": 7010
-    },
-    "Function expression, which lacks return-type annotation, implicitly has an '{0}' return type.": {
-        "category": "Error",
-        "code": 7011
-    },
-    "Construct signature, which lacks return-type annotation, implicitly has an 'any' return type.": {
-        "category": "Error",
-        "code": 7013
-    },
-    "Element implicitly has an 'any' type because index expression is not of type 'number'.": {
-        "category": "Error",
-        "code": 7015
-    },
-    "Could not find a declaration file for module '{0}'. '{1}' implicitly has an 'any' type.": {
-        "category": "Error",
-        "code": 7016
-    },
-    "Element implicitly has an 'any' type because type '{0}' has no index signature.": {
-        "category": "Error",
-        "code": 7017
-    },
-    "Object literal's property '{0}' implicitly has an '{1}' type.": {
-        "category": "Error",
-        "code": 7018
-    },
-    "Rest parameter '{0}' implicitly has an 'any[]' type.": {
-        "category": "Error",
-        "code": 7019
-    },
-    "Call signature, which lacks return-type annotation, implicitly has an 'any' return type.": {
-        "category": "Error",
-        "code": 7020
-    },
-    "'{0}' implicitly has type 'any' because it does not have a type annotation and is referenced directly or indirectly in its own initializer.": {
-        "category": "Error",
-        "code": 7022
-    },
-    "'{0}' implicitly has return type 'any' because it does not have a return type annotation and is referenced directly or indirectly in one of its return expressions.": {
-        "category": "Error",
-        "code": 7023
-    },
-    "Function implicitly has return type 'any' because it does not have a return type annotation and is referenced directly or indirectly in one of its return expressions.": {
-        "category": "Error",
-        "code": 7024
-    },
-    "Generator implicitly has type '{0}' because it does not yield any values. Consider supplying a return type.": {
-        "category": "Error",
-        "code": 7025
-    },
-    "JSX element implicitly has type 'any' because no interface 'JSX.{0}' exists": {
-        "category": "Error",
-        "code": 7026
-    },
-    "Unreachable code detected.": {
-        "category": "Error",
-        "code": 7027
-    },
-    "Unused label.": {
-        "category": "Error",
-        "code": 7028
-    },
-    "Fallthrough case in switch.": {
-        "category": "Error",
-        "code": 7029
-    },
-    "Not all code paths return a value.": {
-        "category": "Error",
-        "code": 7030
-    },
-    "Binding element '{0}' implicitly has an '{1}' type.": {
-        "category": "Error",
-        "code": 7031
-    },
-    "Property '{0}' implicitly has type 'any', because its set accessor lacks a parameter type annotation.": {
-        "category": "Error",
-        "code": 7032
-    },
-    "Property '{0}' implicitly has type 'any', because its get accessor lacks a return type annotation.": {
-        "category": "Error",
-        "code": 7033
-    },
-    "Variable '{0}' implicitly has type '{1}' in some locations where its type cannot be determined.": {
-        "category": "Error",
-        "code": 7034
-    },
-    "You cannot rename this element.": {
-        "category": "Error",
-        "code": 8000
-    },
-    "You cannot rename elements that are defined in the standard TypeScript library.": {
-        "category": "Error",
-        "code": 8001
-    },
-    "'import ... =' can only be used in a .ts file.": {
-        "category": "Error",
-        "code": 8002
-    },
-    "'export=' can only be used in a .ts file.": {
-        "category": "Error",
-        "code": 8003
-    },
-    "'type parameter declarations' can only be used in a .ts file.": {
-        "category": "Error",
-        "code": 8004
-    },
-    "'implements clauses' can only be used in a .ts file.": {
-        "category": "Error",
-        "code": 8005
-    },
-    "'interface declarations' can only be used in a .ts file.": {
-        "category": "Error",
-        "code": 8006
-    },
-    "'module declarations' can only be used in a .ts file.": {
-        "category": "Error",
-        "code": 8007
-    },
-    "'type aliases' can only be used in a .ts file.": {
-        "category": "Error",
-        "code": 8008
-    },
-    "'{0}' can only be used in a .ts file.": {
-        "category": "Error",
-        "code": 8009
-    },
-    "'types' can only be used in a .ts file.": {
-        "category": "Error",
-        "code": 8010
-    },
-    "'type arguments' can only be used in a .ts file.": {
-        "category": "Error",
-        "code": 8011
-    },
-    "'parameter modifiers' can only be used in a .ts file.": {
-        "category": "Error",
-        "code": 8012
-    },
-    "'enum declarations' can only be used in a .ts file.": {
-        "category": "Error",
-        "code": 8015
-    },
-    "'type assertion expressions' can only be used in a .ts file.": {
-        "category": "Error",
-        "code": 8016
-    },
-    "Only identifiers/qualified-names with optional type arguments are currently supported in a class 'extends' clauses.": {
-        "category": "Error",
-        "code": 9002
-    },
-    "'class' expressions are not currently supported.": {
-        "category": "Error",
-        "code": 9003
-    },
-    "Language service is disabled.": {
-        "category": "Error",
-        "code": 9004
-    },
-    "JSX attributes must only be assigned a non-empty 'expression'.": {
-        "category": "Error",
-        "code": 17000
-    },
-    "JSX elements cannot have multiple attributes with the same name.": {
-        "category": "Error",
-        "code": 17001
-    },
-    "Expected corresponding JSX closing tag for '{0}'.": {
-        "category": "Error",
-        "code": 17002
-    },
-    "JSX attribute expected.": {
-        "category": "Error",
-        "code": 17003
-    },
-    "Cannot use JSX unless the '--jsx' flag is provided.": {
-        "category": "Error",
-        "code": 17004
-    },
-    "A constructor cannot contain a 'super' call when its class extends 'null'": {
-        "category": "Error",
-        "code": 17005
-    },
-    "An unary expression with the '{0}' operator is not allowed in the left-hand side of an exponentiation expression. Consider enclosing the expression in parentheses.": {
-        "category": "Error",
-        "code": 17006
-    },
-    "A type assertion expression is not allowed in the left-hand side of an exponentiation expression. Consider enclosing the expression in parentheses.": {
-        "category": "Error",
-        "code": 17007
-    },
-    "JSX element '{0}' has no corresponding closing tag.": {
-        "category": "Error",
-        "code": 17008
-    },
-    "'super' must be called before accessing 'this' in the constructor of a derived class.": {
-        "category": "Error",
-        "code": 17009
-    },
-    "Unknown type acquisition option '{0}'.": {
-        "category": "Error",
-        "code": 17010
-    },
-
-    "Circularity detected while resolving configuration: {0}": {
-        "category": "Error",
-        "code": 18000
-    },
-    "A path in an 'extends' option must be relative or rooted, but '{0}' is not.": {
-        "category": "Error",
-        "code": 18001
-    },
-    "The 'files' list in config file '{0}' is empty.": {
-        "category": "Error",
-        "code": 18002
-    },
-    "No inputs were found in config file '{0}'. Specified 'include' paths were '{1}' and 'exclude' paths were '{2}'.": {
-        "category": "Error",
-        "code": 18003
-    },
-
-    "Add missing 'super()' call.": {
-        "category": "Message",
-        "code": 90001
-    },
-    "Make 'super()' call the first statement in the constructor.": {
-        "category": "Message",
-        "code": 90002
-    },
-    "Change 'extends' to 'implements'": {
-        "category": "Message",
-        "code": 90003
-    },
-    "Remove unused identifiers": {
-        "category": "Message",
-        "code": 90004
-    },
-    "Implement interface on reference": {
-        "category": "Message",
-        "code": 90005
-    },
-    "Implement interface on class": {
-        "category": "Message",
-        "code": 90006
-    },
-    "Implement inherited abstract class": {
-        "category": "Message",
-        "code": 90007
-    },
-    "Adding a tsconfig.json file will help organize projects that contain both TypeScript and JavaScript files. Learn more at https://aka.ms/tsconfig": {
-        "category": "Error",
-        "code": 90009
-    },
-    "Type '{0}' is not assignable to type '{1}'. Two different types with this name exist, but they are unrelated.": {
-        "category": "Error",
-        "code": 90010
-    },
-    "Import {0} from {1}": {
-        "category": "Message",
-        "code": 90013
-    },
-    "Change {0} to {1}": {
-        "category": "Message",
-        "code": 90014
-    },
-    "Add {0} to existing import declaration from {1}": {
-        "category": "Message",
-        "code": 90015
-    }
-}
+{
+    "Unterminated string literal.": {
+        "category": "Error",
+        "code": 1002
+    },
+    "Identifier expected.": {
+        "category": "Error",
+        "code": 1003
+    },
+    "'{0}' expected.": {
+        "category": "Error",
+        "code": 1005
+    },
+    "A file cannot have a reference to itself.": {
+        "category": "Error",
+        "code": 1006
+    },
+    "Trailing comma not allowed.": {
+        "category": "Error",
+        "code": 1009
+    },
+    "'*/' expected.": {
+        "category": "Error",
+        "code": 1010
+    },
+    "Unexpected token.": {
+        "category": "Error",
+        "code": 1012
+    },
+    "A rest parameter must be last in a parameter list.": {
+        "category": "Error",
+        "code": 1014
+    },
+    "Parameter cannot have question mark and initializer.": {
+        "category": "Error",
+        "code": 1015
+    },
+    "A required parameter cannot follow an optional parameter.": {
+        "category": "Error",
+        "code": 1016
+    },
+    "An index signature cannot have a rest parameter.": {
+        "category": "Error",
+        "code": 1017
+    },
+    "An index signature parameter cannot have an accessibility modifier.": {
+        "category": "Error",
+        "code": 1018
+    },
+    "An index signature parameter cannot have a question mark.": {
+        "category": "Error",
+        "code": 1019
+    },
+    "An index signature parameter cannot have an initializer.": {
+        "category": "Error",
+        "code": 1020
+    },
+    "An index signature must have a type annotation.": {
+        "category": "Error",
+        "code": 1021
+    },
+    "An index signature parameter must have a type annotation.": {
+        "category": "Error",
+        "code": 1022
+    },
+    "An index signature parameter type must be 'string' or 'number'.": {
+        "category": "Error",
+        "code": 1023
+    },
+    "'readonly' modifier can only appear on a property declaration or index signature.": {
+        "category": "Error",
+        "code": 1024
+    },
+    "Accessibility modifier already seen.": {
+        "category": "Error",
+        "code": 1028
+    },
+    "'{0}' modifier must precede '{1}' modifier.": {
+        "category": "Error",
+        "code": 1029
+    },
+    "'{0}' modifier already seen.": {
+        "category": "Error",
+        "code": 1030
+    },
+    "'{0}' modifier cannot appear on a class element.": {
+        "category": "Error",
+        "code": 1031
+    },
+    "'super' must be followed by an argument list or member access.": {
+        "category": "Error",
+        "code": 1034
+    },
+    "Only ambient modules can use quoted names.": {
+        "category": "Error",
+        "code": 1035
+    },
+    "Statements are not allowed in ambient contexts.": {
+        "category": "Error",
+        "code": 1036
+    },
+    "A 'declare' modifier cannot be used in an already ambient context.": {
+        "category": "Error",
+        "code": 1038
+    },
+    "Initializers are not allowed in ambient contexts.": {
+        "category": "Error",
+        "code": 1039
+    },
+    "'{0}' modifier cannot be used in an ambient context.": {
+        "category": "Error",
+        "code": 1040
+    },
+    "'{0}' modifier cannot be used with a class declaration.": {
+        "category": "Error",
+        "code": 1041
+    },
+    "'{0}' modifier cannot be used here.": {
+        "category": "Error",
+        "code": 1042
+    },
+    "'{0}' modifier cannot appear on a data property.": {
+        "category": "Error",
+        "code": 1043
+    },
+    "'{0}' modifier cannot appear on a module or namespace element.": {
+        "category": "Error",
+        "code": 1044
+    },
+    "A '{0}' modifier cannot be used with an interface declaration.": {
+        "category": "Error",
+        "code": 1045
+    },
+    "A 'declare' modifier is required for a top level declaration in a .d.ts file.": {
+        "category": "Error",
+        "code": 1046
+    },
+    "A rest parameter cannot be optional.": {
+        "category": "Error",
+        "code": 1047
+    },
+    "A rest parameter cannot have an initializer.": {
+        "category": "Error",
+        "code": 1048
+    },
+    "A 'set' accessor must have exactly one parameter.": {
+        "category": "Error",
+        "code": 1049
+    },
+    "A 'set' accessor cannot have an optional parameter.": {
+        "category": "Error",
+        "code": 1051
+    },
+    "A 'set' accessor parameter cannot have an initializer.": {
+        "category": "Error",
+        "code": 1052
+    },
+    "A 'set' accessor cannot have rest parameter.": {
+        "category": "Error",
+        "code": 1053
+    },
+    "A 'get' accessor cannot have parameters.": {
+        "category": "Error",
+        "code": 1054
+    },
+    "Type '{0}' is not a valid async function return type in ES5/ES3 because it does not refer to a Promise-compatible constructor value.": {
+        "category": "Error",
+        "code": 1055
+    },
+    "Accessors are only available when targeting ECMAScript 5 and higher.": {
+        "category": "Error",
+        "code": 1056
+    },
+    "An async function or method must have a valid awaitable return type.": {
+        "category": "Error",
+        "code": 1057
+    },
+    "Operand for 'await' does not have a valid callable 'then' member.": {
+        "category": "Error",
+        "code": 1058
+    },
+    "Return expression in async function does not have a valid callable 'then' member.": {
+        "category": "Error",
+        "code": 1059
+    },
+    "Expression body for async arrow function does not have a valid callable 'then' member.": {
+        "category": "Error",
+        "code": 1060
+    },
+    "Enum member must have initializer.": {
+        "category": "Error",
+        "code": 1061
+    },
+    "{0} is referenced directly or indirectly in the fulfillment callback of its own 'then' method.": {
+        "category": "Error",
+        "code": 1062
+    },
+    "An export assignment cannot be used in a namespace.": {
+        "category": "Error",
+        "code": 1063
+    },
+    "The return type of an async function or method must be the global Promise<T> type.": {
+        "category": "Error",
+        "code": 1064
+    },
+    "In ambient enum declarations member initializer must be constant expression.": {
+        "category": "Error",
+        "code": 1066
+    },
+    "Unexpected token. A constructor, method, accessor, or property was expected.": {
+        "category": "Error",
+        "code": 1068
+    },
+    "'{0}' modifier cannot appear on a type member.": {
+        "category": "Error",
+        "code": 1070
+    },
+    "'{0}' modifier cannot appear on an index signature.": {
+        "category": "Error",
+        "code": 1071
+    },
+    "A '{0}' modifier cannot be used with an import declaration.": {
+        "category": "Error",
+        "code": 1079
+    },
+    "Invalid 'reference' directive syntax.": {
+        "category": "Error",
+        "code": 1084
+    },
+    "Octal literals are not available when targeting ECMAScript 5 and higher.": {
+        "category": "Error",
+        "code": 1085
+    },
+    "An accessor cannot be declared in an ambient context.": {
+        "category": "Error",
+        "code": 1086
+    },
+    "'{0}' modifier cannot appear on a constructor declaration.": {
+        "category": "Error",
+        "code": 1089
+    },
+    "'{0}' modifier cannot appear on a parameter.": {
+        "category": "Error",
+        "code": 1090
+    },
+    "Only a single variable declaration is allowed in a 'for...in' statement.": {
+        "category": "Error",
+        "code": 1091
+    },
+    "Type parameters cannot appear on a constructor declaration.": {
+        "category": "Error",
+        "code": 1092
+    },
+    "Type annotation cannot appear on a constructor declaration.": {
+        "category": "Error",
+        "code": 1093
+    },
+    "An accessor cannot have type parameters.": {
+        "category": "Error",
+        "code": 1094
+    },
+    "A 'set' accessor cannot have a return type annotation.": {
+        "category": "Error",
+        "code": 1095
+    },
+    "An index signature must have exactly one parameter.": {
+        "category": "Error",
+        "code": 1096
+    },
+    "'{0}' list cannot be empty.": {
+        "category": "Error",
+        "code": 1097
+    },
+    "Type parameter list cannot be empty.": {
+        "category": "Error",
+        "code": 1098
+    },
+    "Type argument list cannot be empty.": {
+        "category": "Error",
+        "code": 1099
+    },
+    "Invalid use of '{0}' in strict mode.": {
+        "category": "Error",
+        "code": 1100
+    },
+    "'with' statements are not allowed in strict mode.": {
+        "category": "Error",
+        "code": 1101
+    },
+    "'delete' cannot be called on an identifier in strict mode.": {
+        "category": "Error",
+        "code": 1102
+    },
+    "A 'continue' statement can only be used within an enclosing iteration statement.": {
+        "category": "Error",
+        "code": 1104
+    },
+    "A 'break' statement can only be used within an enclosing iteration or switch statement.": {
+        "category": "Error",
+        "code": 1105
+    },
+    "Jump target cannot cross function boundary.": {
+        "category": "Error",
+        "code": 1107
+    },
+    "A 'return' statement can only be used within a function body.": {
+        "category": "Error",
+        "code": 1108
+    },
+    "Expression expected.": {
+        "category": "Error",
+        "code": 1109
+    },
+    "Type expected.": {
+        "category": "Error",
+        "code": 1110
+    },
+    "A 'default' clause cannot appear more than once in a 'switch' statement.": {
+        "category": "Error",
+        "code": 1113
+    },
+    "Duplicate label '{0}'": {
+        "category": "Error",
+        "code": 1114
+    },
+    "A 'continue' statement can only jump to a label of an enclosing iteration statement.": {
+        "category": "Error",
+        "code": 1115
+    },
+    "A 'break' statement can only jump to a label of an enclosing statement.": {
+        "category": "Error",
+        "code": 1116
+    },
+    "An object literal cannot have multiple properties with the same name in strict mode.": {
+        "category": "Error",
+        "code": 1117
+    },
+    "An object literal cannot have multiple get/set accessors with the same name.": {
+        "category": "Error",
+        "code": 1118
+    },
+    "An object literal cannot have property and accessor with the same name.": {
+        "category": "Error",
+        "code": 1119
+    },
+    "An export assignment cannot have modifiers.": {
+        "category": "Error",
+        "code": 1120
+    },
+    "Octal literals are not allowed in strict mode.": {
+        "category": "Error",
+        "code": 1121
+    },
+    "A tuple type element list cannot be empty.": {
+        "category": "Error",
+        "code": 1122
+    },
+    "Variable declaration list cannot be empty.": {
+        "category": "Error",
+        "code": 1123
+    },
+    "Digit expected.": {
+        "category": "Error",
+        "code": 1124
+    },
+    "Hexadecimal digit expected.": {
+        "category": "Error",
+        "code": 1125
+    },
+    "Unexpected end of text.": {
+        "category": "Error",
+        "code": 1126
+    },
+    "Invalid character.": {
+        "category": "Error",
+        "code": 1127
+    },
+    "Declaration or statement expected.": {
+        "category": "Error",
+        "code": 1128
+    },
+    "Statement expected.": {
+        "category": "Error",
+        "code": 1129
+    },
+    "'case' or 'default' expected.": {
+        "category": "Error",
+        "code": 1130
+    },
+    "Property or signature expected.": {
+        "category": "Error",
+        "code": 1131
+    },
+    "Enum member expected.": {
+        "category": "Error",
+        "code": 1132
+    },
+    "Variable declaration expected.": {
+        "category": "Error",
+        "code": 1134
+    },
+    "Argument expression expected.": {
+        "category": "Error",
+        "code": 1135
+    },
+    "Property assignment expected.": {
+        "category": "Error",
+        "code": 1136
+    },
+    "Expression or comma expected.": {
+        "category": "Error",
+        "code": 1137
+    },
+    "Parameter declaration expected.": {
+        "category": "Error",
+        "code": 1138
+    },
+    "Type parameter declaration expected.": {
+        "category": "Error",
+        "code": 1139
+    },
+    "Type argument expected.": {
+        "category": "Error",
+        "code": 1140
+    },
+    "String literal expected.": {
+        "category": "Error",
+        "code": 1141
+    },
+    "Line break not permitted here.": {
+        "category": "Error",
+        "code": 1142
+    },
+    "'{' or ';' expected.": {
+        "category": "Error",
+        "code": 1144
+    },
+    "Declaration expected.": {
+        "category": "Error",
+        "code": 1146
+    },
+    "Import declarations in a namespace cannot reference a module.": {
+        "category": "Error",
+        "code": 1147
+    },
+    "Cannot use imports, exports, or module augmentations when '--module' is 'none'.": {
+        "category": "Error",
+        "code": 1148
+    },
+    "File name '{0}' differs from already included file name '{1}' only in casing": {
+        "category": "Error",
+        "code": 1149
+    },
+    "'new T[]' cannot be used to create an array. Use 'new Array<T>()' instead.": {
+        "category": "Error",
+        "code": 1150
+    },
+    "'const' declarations must be initialized": {
+        "category": "Error",
+        "code": 1155
+    },
+    "'const' declarations can only be declared inside a block.": {
+        "category": "Error",
+        "code": 1156
+    },
+    "'let' declarations can only be declared inside a block.": {
+        "category": "Error",
+        "code": 1157
+    },
+    "Unterminated template literal.": {
+        "category": "Error",
+        "code": 1160
+    },
+    "Unterminated regular expression literal.": {
+        "category": "Error",
+        "code": 1161
+    },
+    "An object member cannot be declared optional.": {
+        "category": "Error",
+        "code": 1162
+    },
+    "A 'yield' expression is only allowed in a generator body.": {
+        "category": "Error",
+        "code": 1163
+    },
+    "Computed property names are not allowed in enums.": {
+        "category": "Error",
+        "code": 1164
+    },
+    "A computed property name in an ambient context must directly refer to a built-in symbol.": {
+        "category": "Error",
+        "code": 1165
+    },
+    "A computed property name in a class property declaration must directly refer to a built-in symbol.": {
+        "category": "Error",
+        "code": 1166
+    },
+    "A computed property name in a method overload must directly refer to a built-in symbol.": {
+        "category": "Error",
+        "code": 1168
+    },
+    "A computed property name in an interface must directly refer to a built-in symbol.": {
+        "category": "Error",
+        "code": 1169
+    },
+    "A computed property name in a type literal must directly refer to a built-in symbol.": {
+        "category": "Error",
+        "code": 1170
+    },
+    "A comma expression is not allowed in a computed property name.": {
+        "category": "Error",
+        "code": 1171
+    },
+    "'extends' clause already seen.": {
+        "category": "Error",
+        "code": 1172
+    },
+    "'extends' clause must precede 'implements' clause.": {
+        "category": "Error",
+        "code": 1173
+    },
+    "Classes can only extend a single class.": {
+        "category": "Error",
+        "code": 1174
+    },
+    "'implements' clause already seen.": {
+        "category": "Error",
+        "code": 1175
+    },
+    "Interface declaration cannot have 'implements' clause.": {
+        "category": "Error",
+        "code": 1176
+    },
+    "Binary digit expected.": {
+        "category": "Error",
+        "code": 1177
+    },
+    "Octal digit expected.": {
+        "category": "Error",
+        "code": 1178
+    },
+    "Unexpected token. '{' expected.": {
+        "category": "Error",
+        "code": 1179
+    },
+    "Property destructuring pattern expected.": {
+        "category": "Error",
+        "code": 1180
+    },
+    "Array element destructuring pattern expected.": {
+        "category": "Error",
+        "code": 1181
+    },
+    "A destructuring declaration must have an initializer.": {
+        "category": "Error",
+        "code": 1182
+    },
+    "An implementation cannot be declared in ambient contexts.": {
+        "category": "Error",
+        "code": 1183
+    },
+    "Modifiers cannot appear here.": {
+        "category": "Error",
+        "code": 1184
+    },
+    "Merge conflict marker encountered.": {
+        "category": "Error",
+        "code": 1185
+    },
+    "A rest element cannot have an initializer.": {
+        "category": "Error",
+        "code": 1186
+    },
+    "A parameter property may not be declared using a binding pattern.": {
+        "category": "Error",
+        "code": 1187
+    },
+    "Only a single variable declaration is allowed in a 'for...of' statement.": {
+        "category": "Error",
+        "code": 1188
+    },
+    "The variable declaration of a 'for...in' statement cannot have an initializer.": {
+        "category": "Error",
+        "code": 1189
+    },
+    "The variable declaration of a 'for...of' statement cannot have an initializer.": {
+        "category": "Error",
+        "code": 1190
+    },
+    "An import declaration cannot have modifiers.": {
+        "category": "Error",
+        "code": 1191
+    },
+    "Module '{0}' has no default export.": {
+        "category": "Error",
+        "code": 1192
+    },
+    "An export declaration cannot have modifiers.": {
+        "category": "Error",
+        "code": 1193
+    },
+    "Export declarations are not permitted in a namespace.": {
+        "category": "Error",
+        "code": 1194
+    },
+    "Catch clause variable cannot have a type annotation.": {
+        "category": "Error",
+        "code": 1196
+    },
+    "Catch clause variable cannot have an initializer.": {
+        "category": "Error",
+        "code": 1197
+    },
+    "An extended Unicode escape value must be between 0x0 and 0x10FFFF inclusive.": {
+        "category": "Error",
+        "code": 1198
+    },
+    "Unterminated Unicode escape sequence.": {
+        "category": "Error",
+        "code": 1199
+    },
+    "Line terminator not permitted before arrow.": {
+        "category": "Error",
+        "code": 1200
+    },
+    "Import assignment cannot be used when targeting ECMAScript 2015 modules. Consider using 'import * as ns from \"mod\"', 'import {a} from \"mod\"', 'import d from \"mod\"', or another module format instead.": {
+        "category": "Error",
+        "code": 1202
+    },
+    "Export assignment cannot be used when targeting ECMAScript 2015 modules. Consider using 'export default' or another module format instead.": {
+        "category": "Error",
+        "code": 1203
+    },
+    "Decorators are not valid here.": {
+        "category": "Error",
+        "code": 1206
+    },
+    "Decorators cannot be applied to multiple get/set accessors of the same name.": {
+        "category": "Error",
+        "code": 1207
+    },
+    "Cannot compile namespaces when the '--isolatedModules' flag is provided.": {
+        "category": "Error",
+        "code": 1208
+    },
+    "Ambient const enums are not allowed when the '--isolatedModules' flag is provided.": {
+        "category": "Error",
+        "code": 1209
+    },
+    "Invalid use of '{0}'. Class definitions are automatically in strict mode.": {
+        "category": "Error",
+        "code": 1210
+    },
+    "A class declaration without the 'default' modifier must have a name": {
+        "category": "Error",
+        "code": 1211
+    },
+    "Identifier expected. '{0}' is a reserved word in strict mode": {
+        "category": "Error",
+        "code": 1212
+    },
+    "Identifier expected. '{0}' is a reserved word in strict mode. Class definitions are automatically in strict mode.": {
+        "category": "Error",
+        "code": 1213
+    },
+    "Identifier expected. '{0}' is a reserved word in strict mode. Modules are automatically in strict mode.": {
+        "category": "Error",
+        "code": 1214
+    },
+    "Invalid use of '{0}'. Modules are automatically in strict mode.": {
+        "category": "Error",
+        "code": 1215
+    },
+    "Export assignment is not supported when '--module' flag is 'system'.": {
+        "category": "Error",
+        "code": 1218
+    },
+    "Experimental support for decorators is a feature that is subject to change in a future release. Set the 'experimentalDecorators' option to remove this warning.": {
+        "category": "Error",
+        "code": 1219
+    },
+    "Generators are only available when targeting ECMAScript 2015 or higher.": {
+        "category": "Error",
+        "code": 1220
+    },
+    "Generators are not allowed in an ambient context.": {
+        "category": "Error",
+        "code": 1221
+    },
+    "An overload signature cannot be declared as a generator.": {
+        "category": "Error",
+        "code": 1222
+    },
+    "'{0}' tag already specified.": {
+        "category": "Error",
+        "code": 1223
+    },
+    "Signature '{0}' must have a type predicate.": {
+        "category": "Error",
+        "code": 1224
+    },
+    "Cannot find parameter '{0}'.": {
+        "category": "Error",
+        "code": 1225
+    },
+    "Type predicate '{0}' is not assignable to '{1}'.": {
+        "category": "Error",
+        "code": 1226
+    },
+    "Parameter '{0}' is not in the same position as parameter '{1}'.": {
+        "category": "Error",
+        "code": 1227
+    },
+    "A type predicate is only allowed in return type position for functions and methods.": {
+        "category": "Error",
+        "code": 1228
+    },
+    "A type predicate cannot reference a rest parameter.": {
+        "category": "Error",
+        "code": 1229
+    },
+    "A type predicate cannot reference element '{0}' in a binding pattern.": {
+        "category": "Error",
+        "code": 1230
+    },
+    "An export assignment can only be used in a module.": {
+        "category": "Error",
+        "code": 1231
+    },
+    "An import declaration can only be used in a namespace or module.": {
+        "category": "Error",
+        "code": 1232
+    },
+    "An export declaration can only be used in a module.": {
+        "category": "Error",
+        "code": 1233
+    },
+    "An ambient module declaration is only allowed at the top level in a file.": {
+        "category": "Error",
+        "code": 1234
+    },
+    "A namespace declaration is only allowed in a namespace or module.": {
+        "category": "Error",
+        "code": 1235
+    },
+    "The return type of a property decorator function must be either 'void' or 'any'.": {
+        "category": "Error",
+        "code": 1236
+    },
+    "The return type of a parameter decorator function must be either 'void' or 'any'.": {
+        "category": "Error",
+        "code": 1237
+    },
+    "Unable to resolve signature of class decorator when called as an expression.": {
+        "category": "Error",
+        "code": 1238
+    },
+    "Unable to resolve signature of parameter decorator when called as an expression.": {
+        "category": "Error",
+        "code": 1239
+    },
+    "Unable to resolve signature of property decorator when called as an expression.": {
+        "category": "Error",
+        "code": 1240
+    },
+    "Unable to resolve signature of method decorator when called as an expression.": {
+        "category": "Error",
+        "code": 1241
+    },
+    "'abstract' modifier can only appear on a class, method, or property declaration.": {
+        "category": "Error",
+        "code": 1242
+    },
+    "'{0}' modifier cannot be used with '{1}' modifier.": {
+        "category": "Error",
+        "code": 1243
+    },
+    "Abstract methods can only appear within an abstract class.": {
+        "category": "Error",
+        "code": 1244
+    },
+    "Method '{0}' cannot have an implementation because it is marked abstract.": {
+        "category": "Error",
+        "code": 1245
+    },
+    "An interface property cannot have an initializer.": {
+        "category": "Error",
+        "code": 1246
+    },
+    "A type literal property cannot have an initializer.": {
+        "category": "Error",
+        "code": 1247
+    },
+    "A class member cannot have the '{0}' keyword.": {
+        "category": "Error",
+        "code": 1248
+    },
+    "A decorator can only decorate a method implementation, not an overload.": {
+        "category": "Error",
+        "code": 1249
+    },
+    "Function declarations are not allowed inside blocks in strict mode when targeting 'ES3' or 'ES5'.": {
+        "category": "Error",
+        "code": 1250
+    },
+    "Function declarations are not allowed inside blocks in strict mode when targeting 'ES3' or 'ES5'. Class definitions are automatically in strict mode.": {
+        "category": "Error",
+        "code": 1251
+    },
+    "Function declarations are not allowed inside blocks in strict mode when targeting 'ES3' or 'ES5'. Modules are automatically in strict mode.": {
+        "category": "Error",
+        "code": 1252
+    },
+    "'{0}' tag cannot be used independently as a top level JSDoc tag.": {
+        "category": "Error",
+        "code": 1253
+    },
+    "A 'const' initializer in an ambient context must be a string or numeric literal.": {
+        "category": "Error",
+        "code": 1254
+    },
+    "'with' statements are not allowed in an async function block.": {
+        "category": "Error",
+        "code": 1300
+    },
+    "'await' expression is only allowed within an async function.": {
+        "category": "Error",
+        "code": 1308
+    },
+    "'=' can only be used in an object literal property inside a destructuring assignment.": {
+        "category": "Error",
+        "code": 1312
+    },
+    "The body of an 'if' statement cannot be the empty statement.": {
+        "category": "Error",
+        "code": 1313
+    },
+    "Global module exports may only appear in module files.": {
+        "category": "Error",
+        "code": 1314
+    },
+    "Global module exports may only appear in declaration files.": {
+        "category": "Error",
+        "code": 1315
+    },
+    "Global module exports may only appear at top level.": {
+        "category": "Error",
+        "code": 1316
+    },
+    "A parameter property cannot be declared using a rest parameter.": {
+        "category": "Error",
+        "code": 1317
+    },
+    "An abstract accessor cannot have an implementation.": {
+        "category": "Error",
+        "code": 1318
+    },
+    "String literal with double quotes expected.": {
+        "category": "Error",
+        "code": 1319
+    },
+    "String, number, object, array, true, false or null expected.": {
+        "category": "Error",
+        "code": 1320
+    },
+    "Duplicate identifier '{0}'.": {
+        "category": "Error",
+        "code": 2300
+    },
+    "Initializer of instance member variable '{0}' cannot reference identifier '{1}' declared in the constructor.": {
+        "category": "Error",
+        "code": 2301
+    },
+    "Static members cannot reference class type parameters.": {
+        "category": "Error",
+        "code": 2302
+    },
+    "Circular definition of import alias '{0}'.": {
+        "category": "Error",
+        "code": 2303
+    },
+    "Cannot find name '{0}'.": {
+        "category": "Error",
+        "code": 2304
+    },
+    "Module '{0}' has no exported member '{1}'.": {
+        "category": "Error",
+        "code": 2305
+    },
+    "File '{0}' is not a module.": {
+        "category": "Error",
+        "code": 2306
+    },
+    "Cannot find module '{0}'.": {
+        "category": "Error",
+        "code": 2307
+    },
+    "Module {0} has already exported a member named '{1}'. Consider explicitly re-exporting to resolve the ambiguity.": {
+        "category": "Error",
+        "code": 2308
+    },
+    "An export assignment cannot be used in a module with other exported elements.": {
+        "category": "Error",
+        "code": 2309
+    },
+    "Type '{0}' recursively references itself as a base type.": {
+        "category": "Error",
+        "code": 2310
+    },
+    "A class may only extend another class.": {
+        "category": "Error",
+        "code": 2311
+    },
+    "An interface may only extend a class or another interface.": {
+        "category": "Error",
+        "code": 2312
+    },
+    "Type parameter '{0}' has a circular constraint.": {
+        "category": "Error",
+        "code": 2313
+    },
+    "Generic type '{0}' requires {1} type argument(s).": {
+        "category": "Error",
+        "code": 2314
+    },
+    "Type '{0}' is not generic.": {
+        "category": "Error",
+        "code": 2315
+    },
+    "Global type '{0}' must be a class or interface type.": {
+        "category": "Error",
+        "code": 2316
+    },
+    "Global type '{0}' must have {1} type parameter(s).": {
+        "category": "Error",
+        "code": 2317
+    },
+    "Cannot find global type '{0}'.": {
+        "category": "Error",
+        "code": 2318
+    },
+    "Named property '{0}' of types '{1}' and '{2}' are not identical.": {
+        "category": "Error",
+        "code": 2319
+    },
+    "Interface '{0}' cannot simultaneously extend types '{1}' and '{2}'.": {
+        "category": "Error",
+        "code": 2320
+    },
+    "Excessive stack depth comparing types '{0}' and '{1}'.": {
+        "category": "Error",
+        "code": 2321
+    },
+    "Type '{0}' is not assignable to type '{1}'.": {
+        "category": "Error",
+        "code": 2322
+    },
+    "Cannot redeclare exported variable '{0}'.": {
+        "category": "Error",
+        "code": 2323
+    },
+    "Property '{0}' is missing in type '{1}'.": {
+        "category": "Error",
+        "code": 2324
+    },
+    "Property '{0}' is private in type '{1}' but not in type '{2}'.": {
+        "category": "Error",
+        "code": 2325
+    },
+    "Types of property '{0}' are incompatible.": {
+        "category": "Error",
+        "code": 2326
+    },
+    "Property '{0}' is optional in type '{1}' but required in type '{2}'.": {
+        "category": "Error",
+        "code": 2327
+    },
+    "Types of parameters '{0}' and '{1}' are incompatible.": {
+        "category": "Error",
+        "code": 2328
+    },
+    "Index signature is missing in type '{0}'.": {
+        "category": "Error",
+        "code": 2329
+    },
+    "Index signatures are incompatible.": {
+        "category": "Error",
+        "code": 2330
+    },
+    "'this' cannot be referenced in a module or namespace body.": {
+        "category": "Error",
+        "code": 2331
+    },
+    "'this' cannot be referenced in current location.": {
+        "category": "Error",
+        "code": 2332
+    },
+    "'this' cannot be referenced in constructor arguments.": {
+        "category": "Error",
+        "code": 2333
+    },
+    "'this' cannot be referenced in a static property initializer.": {
+        "category": "Error",
+        "code": 2334
+    },
+    "'super' can only be referenced in a derived class.": {
+        "category": "Error",
+        "code": 2335
+    },
+    "'super' cannot be referenced in constructor arguments.": {
+        "category": "Error",
+        "code": 2336
+    },
+    "Super calls are not permitted outside constructors or in nested functions inside constructors.": {
+        "category": "Error",
+        "code": 2337
+    },
+    "'super' property access is permitted only in a constructor, member function, or member accessor of a derived class.": {
+        "category": "Error",
+        "code": 2338
+    },
+    "Property '{0}' does not exist on type '{1}'.": {
+        "category": "Error",
+        "code": 2339
+    },
+    "Only public and protected methods of the base class are accessible via the 'super' keyword.": {
+        "category": "Error",
+        "code": 2340
+    },
+    "Property '{0}' is private and only accessible within class '{1}'.": {
+        "category": "Error",
+        "code": 2341
+    },
+    "An index expression argument must be of type 'string', 'number', 'symbol', or 'any'.": {
+        "category": "Error",
+        "code": 2342
+    },
+    "Type '{0}' does not satisfy the constraint '{1}'.": {
+        "category": "Error",
+        "code": 2344
+    },
+    "Argument of type '{0}' is not assignable to parameter of type '{1}'.": {
+        "category": "Error",
+        "code": 2345
+    },
+    "Supplied parameters do not match any signature of call target.": {
+        "category": "Error",
+        "code": 2346
+    },
+    "Untyped function calls may not accept type arguments.": {
+        "category": "Error",
+        "code": 2347
+    },
+    "Value of type '{0}' is not callable. Did you mean to include 'new'?": {
+        "category": "Error",
+        "code": 2348
+    },
+    "Cannot invoke an expression whose type lacks a call signature. Type '{0}' has no compatible call signatures.": {
+        "category": "Error",
+        "code": 2349
+    },
+    "Only a void function can be called with the 'new' keyword.": {
+        "category": "Error",
+        "code": 2350
+    },
+    "Cannot use 'new' with an expression whose type lacks a call or construct signature.": {
+        "category": "Error",
+        "code": 2351
+    },
+    "Type '{0}' cannot be converted to type '{1}'.": {
+        "category": "Error",
+        "code": 2352
+    },
+    "Object literal may only specify known properties, and '{0}' does not exist in type '{1}'.": {
+        "category": "Error",
+        "code": 2353
+    },
+    "A function whose declared type is neither 'void' nor 'any' must return a value.": {
+        "category": "Error",
+        "code": 2355
+    },
+    "An arithmetic operand must be of type 'any', 'number' or an enum type.": {
+        "category": "Error",
+        "code": 2356
+    },
+    "The operand of an increment or decrement operator must be a variable or a property access.": {
+        "category": "Error",
+        "code": 2357
+    },
+    "The left-hand side of an 'instanceof' expression must be of type 'any', an object type or a type parameter.": {
+        "category": "Error",
+        "code": 2358
+    },
+    "The right-hand side of an 'instanceof' expression must be of type 'any' or of a type assignable to the 'Function' interface type.": {
+        "category": "Error",
+        "code": 2359
+    },
+    "The left-hand side of an 'in' expression must be of type 'any', 'string', 'number', or 'symbol'.": {
+        "category": "Error",
+        "code": 2360
+    },
+    "The right-hand side of an 'in' expression must be of type 'any', an object type or a type parameter": {
+        "category": "Error",
+        "code": 2361
+    },
+    "The left-hand side of an arithmetic operation must be of type 'any', 'number' or an enum type.": {
+        "category": "Error",
+        "code": 2362
+    },
+    "The right-hand side of an arithmetic operation must be of type 'any', 'number' or an enum type.": {
+        "category": "Error",
+        "code": 2363
+    },
+    "The left-hand side of an assignment expression must be a variable or a property access.": {
+        "category": "Error",
+        "code": 2364
+    },
+    "Operator '{0}' cannot be applied to types '{1}' and '{2}'.": {
+        "category": "Error",
+        "code": 2365
+    },
+    "Function lacks ending return statement and return type does not include 'undefined'.": {
+        "category": "Error",
+        "code": 2366
+    },
+    "Type parameter name cannot be '{0}'": {
+        "category": "Error",
+        "code": 2368
+    },
+    "A parameter property is only allowed in a constructor implementation.": {
+        "category": "Error",
+        "code": 2369
+    },
+    "A rest parameter must be of an array type.": {
+        "category": "Error",
+        "code": 2370
+    },
+    "A parameter initializer is only allowed in a function or constructor implementation.": {
+        "category": "Error",
+        "code": 2371
+    },
+    "Parameter '{0}' cannot be referenced in its initializer.": {
+        "category": "Error",
+        "code": 2372
+    },
+    "Initializer of parameter '{0}' cannot reference identifier '{1}' declared after it.": {
+        "category": "Error",
+        "code": 2373
+    },
+    "Duplicate string index signature.": {
+        "category": "Error",
+        "code": 2374
+    },
+    "Duplicate number index signature.": {
+        "category": "Error",
+        "code": 2375
+    },
+    "A 'super' call must be the first statement in the constructor when a class contains initialized properties or has parameter properties.": {
+        "category": "Error",
+        "code": 2376
+    },
+    "Constructors for derived classes must contain a 'super' call.": {
+        "category": "Error",
+        "code": 2377
+    },
+    "A 'get' accessor must return a value.": {
+        "category": "Error",
+        "code": 2378
+    },
+    "Getter and setter accessors do not agree in visibility.": {
+        "category": "Error",
+        "code": 2379
+    },
+    "'get' and 'set' accessor must have the same type.": {
+        "category": "Error",
+        "code": 2380
+    },
+    "A signature with an implementation cannot use a string literal type.": {
+        "category": "Error",
+        "code": 2381
+    },
+    "Specialized overload signature is not assignable to any non-specialized signature.": {
+        "category": "Error",
+        "code": 2382
+    },
+    "Overload signatures must all be exported or non-exported.": {
+        "category": "Error",
+        "code": 2383
+    },
+    "Overload signatures must all be ambient or non-ambient.": {
+        "category": "Error",
+        "code": 2384
+    },
+    "Overload signatures must all be public, private or protected.": {
+        "category": "Error",
+        "code": 2385
+    },
+    "Overload signatures must all be optional or required.": {
+        "category": "Error",
+        "code": 2386
+    },
+    "Function overload must be static.": {
+        "category": "Error",
+        "code": 2387
+    },
+    "Function overload must not be static.": {
+        "category": "Error",
+        "code": 2388
+    },
+    "Function implementation name must be '{0}'.": {
+        "category": "Error",
+        "code": 2389
+    },
+    "Constructor implementation is missing.": {
+        "category": "Error",
+        "code": 2390
+    },
+    "Function implementation is missing or not immediately following the declaration.": {
+        "category": "Error",
+        "code": 2391
+    },
+    "Multiple constructor implementations are not allowed.": {
+        "category": "Error",
+        "code": 2392
+    },
+    "Duplicate function implementation.": {
+        "category": "Error",
+        "code": 2393
+    },
+    "Overload signature is not compatible with function implementation.": {
+        "category": "Error",
+        "code": 2394
+    },
+    "Individual declarations in merged declaration '{0}' must be all exported or all local.": {
+        "category": "Error",
+        "code": 2395
+    },
+    "Duplicate identifier 'arguments'. Compiler uses 'arguments' to initialize rest parameters.": {
+        "category": "Error",
+        "code": 2396
+    },
+    "Declaration name conflicts with built-in global identifier '{0}'.": {
+        "category": "Error",
+        "code": 2397
+    },
+    "Duplicate identifier '_this'. Compiler uses variable declaration '_this' to capture 'this' reference.": {
+        "category": "Error",
+        "code": 2399
+    },
+    "Expression resolves to variable declaration '_this' that compiler uses to capture 'this' reference.": {
+        "category": "Error",
+        "code": 2400
+    },
+    "Duplicate identifier '_super'. Compiler uses '_super' to capture base class reference.": {
+        "category": "Error",
+        "code": 2401
+    },
+    "Expression resolves to '_super' that compiler uses to capture base class reference.": {
+        "category": "Error",
+        "code": 2402
+    },
+    "Subsequent variable declarations must have the same type.  Variable '{0}' must be of type '{1}', but here has type '{2}'.": {
+        "category": "Error",
+        "code": 2403
+    },
+    "The left-hand side of a 'for...in' statement cannot use a type annotation.": {
+        "category": "Error",
+        "code": 2404
+    },
+    "The left-hand side of a 'for...in' statement must be of type 'string' or 'any'.": {
+        "category": "Error",
+        "code": 2405
+    },
+    "The left-hand side of a 'for...in' statement must be a variable or a property access.": {
+        "category": "Error",
+        "code": 2406
+    },
+    "The right-hand side of a 'for...in' statement must be of type 'any', an object type or a type parameter.": {
+        "category": "Error",
+        "code": 2407
+    },
+    "Setters cannot return a value.": {
+        "category": "Error",
+        "code": 2408
+    },
+    "Return type of constructor signature must be assignable to the instance type of the class": {
+        "category": "Error",
+        "code": 2409
+    },
+    "The 'with' statement is not supported. All symbols in a 'with' block will have type 'any'.": {
+        "category": "Error",
+        "code": 2410
+    },
+    "Property '{0}' of type '{1}' is not assignable to string index type '{2}'.": {
+        "category": "Error",
+        "code": 2411
+    },
+    "Property '{0}' of type '{1}' is not assignable to numeric index type '{2}'.": {
+        "category": "Error",
+        "code": 2412
+    },
+    "Numeric index type '{0}' is not assignable to string index type '{1}'.": {
+        "category": "Error",
+        "code": 2413
+    },
+    "Class name cannot be '{0}'": {
+        "category": "Error",
+        "code": 2414
+    },
+    "Class '{0}' incorrectly extends base class '{1}'.": {
+        "category": "Error",
+        "code": 2415
+    },
+    "Class static side '{0}' incorrectly extends base class static side '{1}'.": {
+        "category": "Error",
+        "code": 2417
+    },
+    "Class '{0}' incorrectly implements interface '{1}'.": {
+        "category": "Error",
+        "code": 2420
+    },
+    "A class may only implement another class or interface.": {
+        "category": "Error",
+        "code": 2422
+    },
+    "Class '{0}' defines instance member function '{1}', but extended class '{2}' defines it as instance member accessor.": {
+        "category": "Error",
+        "code": 2423
+    },
+    "Class '{0}' defines instance member function '{1}', but extended class '{2}' defines it as instance member property.": {
+        "category": "Error",
+        "code": 2424
+    },
+    "Class '{0}' defines instance member property '{1}', but extended class '{2}' defines it as instance member function.": {
+        "category": "Error",
+        "code": 2425
+    },
+    "Class '{0}' defines instance member accessor '{1}', but extended class '{2}' defines it as instance member function.": {
+        "category": "Error",
+        "code": 2426
+    },
+    "Interface name cannot be '{0}'": {
+        "category": "Error",
+        "code": 2427
+    },
+    "All declarations of '{0}' must have identical type parameters.": {
+        "category": "Error",
+        "code": 2428
+    },
+    "Interface '{0}' incorrectly extends interface '{1}'.": {
+        "category": "Error",
+        "code": 2430
+    },
+    "Enum name cannot be '{0}'": {
+        "category": "Error",
+        "code": 2431
+    },
+    "In an enum with multiple declarations, only one declaration can omit an initializer for its first enum element.": {
+        "category": "Error",
+        "code": 2432
+    },
+    "A namespace declaration cannot be in a different file from a class or function with which it is merged": {
+        "category": "Error",
+        "code": 2433
+    },
+    "A namespace declaration cannot be located prior to a class or function with which it is merged": {
+        "category": "Error",
+        "code": 2434
+    },
+    "Ambient modules cannot be nested in other modules or namespaces.": {
+        "category": "Error",
+        "code": 2435
+    },
+    "Ambient module declaration cannot specify relative module name.": {
+        "category": "Error",
+        "code": 2436
+    },
+    "Module '{0}' is hidden by a local declaration with the same name": {
+        "category": "Error",
+        "code": 2437
+    },
+    "Import name cannot be '{0}'": {
+        "category": "Error",
+        "code": 2438
+    },
+    "Import or export declaration in an ambient module declaration cannot reference module through relative module name.": {
+        "category": "Error",
+        "code": 2439
+    },
+    "Import declaration conflicts with local declaration of '{0}'": {
+        "category": "Error",
+        "code": 2440
+    },
+    "Duplicate identifier '{0}'. Compiler reserves name '{1}' in top level scope of a module.": {
+        "category": "Error",
+        "code": 2441
+    },
+    "Types have separate declarations of a private property '{0}'.": {
+        "category": "Error",
+        "code": 2442
+    },
+    "Property '{0}' is protected but type '{1}' is not a class derived from '{2}'.": {
+        "category": "Error",
+        "code": 2443
+    },
+    "Property '{0}' is protected in type '{1}' but public in type '{2}'.": {
+        "category": "Error",
+        "code": 2444
+    },
+    "Property '{0}' is protected and only accessible within class '{1}' and its subclasses.": {
+        "category": "Error",
+        "code": 2445
+    },
+    "Property '{0}' is protected and only accessible through an instance of class '{1}'.": {
+        "category": "Error",
+        "code": 2446
+    },
+    "The '{0}' operator is not allowed for boolean types. Consider using '{1}' instead.": {
+        "category": "Error",
+        "code": 2447
+    },
+    "Block-scoped variable '{0}' used before its declaration.": {
+        "category": "Error",
+        "code": 2448
+    },
+    "Cannot redeclare block-scoped variable '{0}'.": {
+        "category": "Error",
+        "code": 2451
+    },
+    "An enum member cannot have a numeric name.": {
+        "category": "Error",
+        "code": 2452
+    },
+    "The type argument for type parameter '{0}' cannot be inferred from the usage. Consider specifying the type arguments explicitly.": {
+        "category": "Error",
+        "code": 2453
+    },
+    "Variable '{0}' is used before being assigned.": {
+        "category": "Error",
+        "code": 2454
+    },
+    "Type argument candidate '{1}' is not a valid type argument because it is not a supertype of candidate '{0}'.": {
+        "category": "Error",
+        "code": 2455
+    },
+    "Type alias '{0}' circularly references itself.": {
+        "category": "Error",
+        "code": 2456
+    },
+    "Type alias name cannot be '{0}'": {
+        "category": "Error",
+        "code": 2457
+    },
+    "An AMD module cannot have multiple name assignments.": {
+        "category": "Error",
+        "code": 2458
+    },
+    "Type '{0}' has no property '{1}' and no string index signature.": {
+        "category": "Error",
+        "code": 2459
+    },
+    "Type '{0}' has no property '{1}'.": {
+        "category": "Error",
+        "code": 2460
+    },
+    "Type '{0}' is not an array type.": {
+        "category": "Error",
+        "code": 2461
+    },
+    "A rest element must be last in a destructuring pattern": {
+        "category": "Error",
+        "code": 2462
+    },
+    "A binding pattern parameter cannot be optional in an implementation signature.": {
+        "category": "Error",
+        "code": 2463
+    },
+    "A computed property name must be of type 'string', 'number', 'symbol', or 'any'.": {
+        "category": "Error",
+        "code": 2464
+    },
+    "'this' cannot be referenced in a computed property name.": {
+        "category": "Error",
+        "code": 2465
+    },
+    "'super' cannot be referenced in a computed property name.": {
+        "category": "Error",
+        "code": 2466
+    },
+    "A computed property name cannot reference a type parameter from its containing type.": {
+        "category": "Error",
+        "code": 2467
+    },
+    "Cannot find global value '{0}'.": {
+        "category": "Error",
+        "code": 2468
+    },
+    "The '{0}' operator cannot be applied to type 'symbol'.": {
+        "category": "Error",
+        "code": 2469
+    },
+    "'Symbol' reference does not refer to the global Symbol constructor object.": {
+        "category": "Error",
+        "code": 2470
+    },
+    "A computed property name of the form '{0}' must be of type 'symbol'.": {
+        "category": "Error",
+        "code": 2471
+    },
+    "Spread operator in 'new' expressions is only available when targeting ECMAScript 5 and higher.": {
+        "category": "Error",
+        "code": 2472
+    },
+    "Enum declarations must all be const or non-const.": {
+        "category": "Error",
+        "code": 2473
+    },
+    "In 'const' enum declarations member initializer must be constant expression.": {
+        "category": "Error",
+        "code": 2474
+    },
+    "'const' enums can only be used in property or index access expressions or the right hand side of an import declaration or export assignment.": {
+        "category": "Error",
+        "code": 2475
+    },
+    "A const enum member can only be accessed using a string literal.": {
+        "category": "Error",
+        "code": 2476
+    },
+    "'const' enum member initializer was evaluated to a non-finite value.": {
+        "category": "Error",
+        "code": 2477
+    },
+    "'const' enum member initializer was evaluated to disallowed value 'NaN'.": {
+        "category": "Error",
+        "code": 2478
+    },
+    "Property '{0}' does not exist on 'const' enum '{1}'.": {
+        "category": "Error",
+        "code": 2479
+    },
+    "'let' is not allowed to be used as a name in 'let' or 'const' declarations.": {
+        "category": "Error",
+        "code": 2480
+    },
+    "Cannot initialize outer scoped variable '{0}' in the same scope as block scoped declaration '{1}'.": {
+        "category": "Error",
+        "code": 2481
+    },
+    "The left-hand side of a 'for...of' statement cannot use a type annotation.": {
+        "category": "Error",
+        "code": 2483
+    },
+    "Export declaration conflicts with exported declaration of '{0}'": {
+        "category": "Error",
+        "code": 2484
+    },
+    "The left-hand side of a 'for...of' statement must be a variable or a property access.": {
+        "category": "Error",
+        "code": 2487
+    },
+    "Type must have a '[Symbol.iterator]()' method that returns an iterator.": {
+        "category": "Error",
+        "code": 2488
+    },
+    "An iterator must have a 'next()' method.": {
+        "category": "Error",
+        "code": 2489
+    },
+    "The type returned by the 'next()' method of an iterator must have a 'value' property.": {
+        "category": "Error",
+        "code": 2490
+    },
+    "The left-hand side of a 'for...in' statement cannot be a destructuring pattern.": {
+        "category": "Error",
+        "code": 2491
+    },
+    "Cannot redeclare identifier '{0}' in catch clause": {
+        "category": "Error",
+        "code": 2492
+    },
+    "Tuple type '{0}' with length '{1}' cannot be assigned to tuple with length '{2}'.": {
+        "category": "Error",
+        "code": 2493
+    },
+    "Using a string in a 'for...of' statement is only supported in ECMAScript 5 and higher.": {
+        "category": "Error",
+        "code": 2494
+    },
+    "Type '{0}' is not an array type or a string type.": {
+        "category": "Error",
+        "code": 2495
+    },
+    "The 'arguments' object cannot be referenced in an arrow function in ES3 and ES5. Consider using a standard function expression.": {
+        "category": "Error",
+        "code": 2496
+    },
+    "Module '{0}' resolves to a non-module entity and cannot be imported using this construct.": {
+        "category": "Error",
+        "code": 2497
+    },
+    "Module '{0}' uses 'export =' and cannot be used with 'export *'.": {
+        "category": "Error",
+        "code": 2498
+    },
+    "An interface can only extend an identifier/qualified-name with optional type arguments.": {
+        "category": "Error",
+        "code": 2499
+    },
+    "A class can only implement an identifier/qualified-name with optional type arguments.": {
+        "category": "Error",
+        "code": 2500
+    },
+    "A rest element cannot contain a binding pattern.": {
+        "category": "Error",
+        "code": 2501
+    },
+    "'{0}' is referenced directly or indirectly in its own type annotation.": {
+        "category": "Error",
+        "code": 2502
+    },
+    "Cannot find namespace '{0}'.": {
+        "category": "Error",
+        "code": 2503
+    },
+    "A generator cannot have a 'void' type annotation.": {
+        "category": "Error",
+        "code": 2505
+    },
+    "'{0}' is referenced directly or indirectly in its own base expression.": {
+        "category": "Error",
+        "code": 2506
+    },
+    "Type '{0}' is not a constructor function type.": {
+        "category": "Error",
+        "code": 2507
+    },
+    "No base constructor has the specified number of type arguments.": {
+        "category": "Error",
+        "code": 2508
+    },
+    "Base constructor return type '{0}' is not a class or interface type.": {
+        "category": "Error",
+        "code": 2509
+    },
+    "Base constructors must all have the same return type.": {
+        "category": "Error",
+        "code": 2510
+    },
+    "Cannot create an instance of the abstract class '{0}'.": {
+        "category": "Error",
+        "code": 2511
+    },
+    "Overload signatures must all be abstract or non-abstract.": {
+        "category": "Error",
+        "code": 2512
+    },
+    "Abstract method '{0}' in class '{1}' cannot be accessed via super expression.": {
+        "category": "Error",
+        "code": 2513
+    },
+    "Classes containing abstract methods must be marked abstract.": {
+        "category": "Error",
+        "code": 2514
+    },
+    "Non-abstract class '{0}' does not implement inherited abstract member '{1}' from class '{2}'.": {
+        "category": "Error",
+        "code": 2515
+    },
+    "All declarations of an abstract method must be consecutive.": {
+        "category": "Error",
+        "code": 2516
+    },
+    "Cannot assign an abstract constructor type to a non-abstract constructor type.": {
+        "category": "Error",
+        "code": 2517
+    },
+    "A 'this'-based type guard is not compatible with a parameter-based type guard.": {
+        "category": "Error",
+        "code": 2518
+    },
+    "Duplicate identifier '{0}'. Compiler uses declaration '{1}' to support async functions.": {
+        "category": "Error",
+        "code": 2520
+    },
+    "Expression resolves to variable declaration '{0}' that compiler uses to support async functions.": {
+        "category": "Error",
+        "code": 2521
+    },
+    "The 'arguments' object cannot be referenced in an async function or method in ES3 and ES5. Consider using a standard function or method.": {
+        "category": "Error",
+        "code": 2522
+    },
+    "'yield' expressions cannot be used in a parameter initializer.": {
+        "category": "Error",
+        "code": 2523
+    },
+    "'await' expressions cannot be used in a parameter initializer.": {
+        "category": "Error",
+        "code": 2524
+    },
+    "Initializer provides no value for this binding element and the binding element has no default value.": {
+        "category": "Error",
+        "code": 2525
+    },
+    "A 'this' type is available only in a non-static member of a class or interface.": {
+        "category": "Error",
+        "code": 2526
+    },
+    "The inferred type of '{0}' references an inaccessible 'this' type. A type annotation is necessary.": {
+        "category": "Error",
+        "code": 2527
+    },
+    "A module cannot have multiple default exports.": {
+        "category": "Error",
+        "code": 2528
+    },
+    "Duplicate identifier '{0}'. Compiler reserves name '{1}' in top level scope of a module containing async functions.": {
+        "category": "Error",
+        "code": 2529
+    },
+    "Property '{0}' is incompatible with index signature.": {
+        "category": "Error",
+        "code": 2530
+    },
+    "Object is possibly 'null'.": {
+        "category": "Error",
+        "code": 2531
+    },
+    "Object is possibly 'undefined'.": {
+        "category": "Error",
+        "code": 2532
+    },
+    "Object is possibly 'null' or 'undefined'.": {
+        "category": "Error",
+        "code": 2533
+    },
+    "A function returning 'never' cannot have a reachable end point.": {
+        "category": "Error",
+        "code": 2534
+    },
+    "Enum type '{0}' has members with initializers that are not literals.": {
+        "category": "Error",
+        "code": 2535
+    },
+    "Type '{0}' cannot be used to index type '{1}'.": {
+        "category": "Error",
+        "code": 2536
+    },
+    "Type '{0}' has no matching index signature for type '{1}'.": {
+        "category": "Error",
+        "code": 2537
+    },
+    "Type '{0}' cannot be used as an index type.": {
+        "category": "Error",
+        "code": 2538
+    },
+    "Cannot assign to '{0}' because it is not a variable.": {
+        "category": "Error",
+        "code": 2539
+    },
+    "Cannot assign to '{0}' because it is a constant or a read-only property.": {
+        "category": "Error",
+        "code": 2540
+    },
+    "The target of an assignment must be a variable or a property access.": {
+        "category": "Error",
+        "code": 2541
+    },
+    "Index signature in type '{0}' only permits reading.": {
+        "category": "Error",
+        "code": 2542
+    },
+    "JSX element attributes type '{0}' may not be a union type.": {
+        "category": "Error",
+        "code": 2600
+    },
+    "The return type of a JSX element constructor must return an object type.": {
+        "category": "Error",
+        "code": 2601
+    },
+    "JSX element implicitly has type 'any' because the global type 'JSX.Element' does not exist.": {
+        "category": "Error",
+        "code": 2602
+    },
+    "Property '{0}' in type '{1}' is not assignable to type '{2}'": {
+        "category": "Error",
+        "code": 2603
+    },
+    "JSX element type '{0}' does not have any construct or call signatures.": {
+        "category": "Error",
+        "code": 2604
+    },
+    "JSX element type '{0}' is not a constructor function for JSX elements.": {
+        "category": "Error",
+        "code": 2605
+    },
+    "Property '{0}' of JSX spread attribute is not assignable to target property.": {
+        "category": "Error",
+        "code": 2606
+    },
+    "JSX element class does not support attributes because it does not have a '{0}' property": {
+        "category": "Error",
+        "code": 2607
+    },
+    "The global type 'JSX.{0}' may not have more than one property": {
+        "category": "Error",
+        "code": 2608
+    },
+    "Cannot emit namespaced JSX elements in React": {
+        "category": "Error",
+        "code": 2650
+    },
+    "A member initializer in a enum declaration cannot reference members declared after it, including members defined in other enums.": {
+        "category": "Error",
+        "code": 2651
+    },
+    "Merged declaration '{0}' cannot include a default export declaration. Consider adding a separate 'export default {0}' declaration instead.": {
+        "category": "Error",
+        "code": 2652
+    },
+    "Non-abstract class expression does not implement inherited abstract member '{0}' from class '{1}'.": {
+        "category": "Error",
+        "code": 2653
+    },
+    "Exported external package typings file cannot contain tripleslash references. Please contact the package author to update the package definition.": {
+        "category": "Error",
+        "code": 2654
+    },
+    "Exported external package typings file '{0}' is not a module. Please contact the package author to update the package definition.": {
+        "category": "Error",
+        "code": 2656
+    },
+    "JSX expressions must have one parent element": {
+        "category": "Error",
+        "code": 2657
+    },
+    "Type '{0}' provides no match for the signature '{1}'": {
+        "category": "Error",
+        "code": 2658
+    },
+    "'super' is only allowed in members of object literal expressions when option 'target' is 'ES2015' or higher.": {
+        "category": "Error",
+        "code": 2659
+    },
+    "'super' can only be referenced in members of derived classes or object literal expressions.": {
+        "category": "Error",
+        "code": 2660
+    },
+    "Cannot export '{0}'. Only local declarations can be exported from a module.": {
+        "category": "Error",
+        "code": 2661
+    },
+    "Cannot find name '{0}'. Did you mean the static member '{1}.{0}'?": {
+        "category": "Error",
+        "code": 2662
+    },
+    "Cannot find name '{0}'. Did you mean the instance member 'this.{0}'?": {
+        "category": "Error",
+        "code": 2663
+    },
+    "Invalid module name in augmentation, module '{0}' cannot be found.": {
+        "category": "Error",
+        "code": 2664
+    },
+    "Invalid module name in augmentation. Module '{0}' resolves to an untyped module at '{1}', which cannot be augmented.": {
+        "category": "Error",
+        "code": 2665
+    },
+    "Exports and export assignments are not permitted in module augmentations.": {
+        "category": "Error",
+        "code": 2666
+    },
+    "Imports are not permitted in module augmentations. Consider moving them to the enclosing external module.": {
+        "category": "Error",
+        "code": 2667
+    },
+    "'export' modifier cannot be applied to ambient modules and module augmentations since they are always visible.": {
+        "category": "Error",
+        "code": 2668
+    },
+    "Augmentations for the global scope can only be directly nested in external modules or ambient module declarations.": {
+        "category": "Error",
+        "code": 2669
+    },
+    "Augmentations for the global scope should have 'declare' modifier unless they appear in already ambient context.": {
+        "category": "Error",
+        "code": 2670
+    },
+    "Cannot augment module '{0}' because it resolves to a non-module entity.": {
+        "category": "Error",
+        "code": 2671
+    },
+    "Cannot assign a '{0}' constructor type to a '{1}' constructor type.": {
+        "category": "Error",
+        "code": 2672
+    },
+    "Constructor of class '{0}' is private and only accessible within the class declaration.": {
+        "category": "Error",
+        "code": 2673
+    },
+    "Constructor of class '{0}' is protected and only accessible within the class declaration.": {
+        "category": "Error",
+        "code": 2674
+    },
+    "Cannot extend a class '{0}'. Class constructor is marked as private.": {
+        "category": "Error",
+        "code": 2675
+    },
+    "Accessors must both be abstract or non-abstract.": {
+        "category": "Error",
+        "code": 2676
+    },
+    "A type predicate's type must be assignable to its parameter's type.": {
+        "category": "Error",
+        "code": 2677
+    },
+    "Type '{0}' is not comparable to type '{1}'.": {
+        "category": "Error",
+        "code": 2678
+    },
+    "A function that is called with the 'new' keyword cannot have a 'this' type that is 'void'.": {
+        "category": "Error",
+        "code": 2679
+    },
+    "A 'this' parameter must be the first parameter.": {
+        "category": "Error",
+        "code": 2680
+    },
+    "A constructor cannot have a 'this' parameter.": {
+        "category": "Error",
+        "code": 2681
+    },
+    "'get' and 'set' accessor must have the same 'this' type.": {
+        "category": "Error",
+        "code": 2682
+    },
+    "'this' implicitly has type 'any' because it does not have a type annotation.": {
+        "category": "Error",
+        "code": 2683
+    },
+    "The 'this' context of type '{0}' is not assignable to method's 'this' of type '{1}'.": {
+        "category": "Error",
+        "code": 2684
+    },
+    "The 'this' types of each signature are incompatible.": {
+        "category": "Error",
+        "code": 2685
+    },
+    "'{0}' refers to a UMD global, but the current file is a module. Consider adding an import instead.": {
+        "category": "Error",
+        "code": 2686
+    },
+    "All declarations of '{0}' must have identical modifiers.": {
+        "category": "Error",
+        "code": 2687
+    },
+    "Cannot find type definition file for '{0}'.": {
+        "category": "Error",
+        "code": 2688
+    },
+    "Cannot extend an interface '{0}'. Did you mean 'implements'?": {
+        "category": "Error",
+        "code": 2689
+    },
+    "A class must be declared after its base class.": {
+        "category": "Error",
+        "code": 2690
+    },
+    "An import path cannot end with a '{0}' extension. Consider importing '{1}' instead.": {
+        "category": "Error",
+        "code": 2691
+    },
+    "'{0}' is a primitive, but '{1}' is a wrapper object. Prefer using '{0}' when possible.": {
+        "category": "Error",
+        "code": 2692
+    },
+    "'{0}' only refers to a type, but is being used as a value here.": {
+        "category": "Error",
+        "code": 2693
+    },
+    "Namespace '{0}' has no exported member '{1}'.": {
+        "category": "Error",
+        "code": 2694
+    },
+    "Left side of comma operator is unused and has no side effects.": {
+        "category": "Error",
+        "code": 2695
+    },
+    "The 'Object' type is assignable to very few other types. Did you mean to use the 'any' type instead?": {
+        "category": "Error",
+        "code": 2696
+    },
+    "An async function or method must return a 'Promise'. Make sure you have a declaration for 'Promise' or include 'ES2015' in your `--lib` option.": {
+        "category": "Error",
+        "code": 2697
+    },
+    "Spread types may only be created from object types.": {
+        "category": "Error",
+        "code": 2698
+    },
+    "Rest types may only be created from object types.": {
+        "category": "Error",
+        "code": 2700
+    },
+    "The target of an object rest assignment must be a variable or a property access.": {
+        "category": "Error",
+        "code": 2701
+    },
+    "'{0}' only refers to a type, but is being used as a namespace here.": {
+        "category": "Error",
+        "code": 2702
+    },
+
+    "Import declaration '{0}' is using private name '{1}'.": {
+        "category": "Error",
+        "code": 4000
+    },
+    "Type parameter '{0}' of exported class has or is using private name '{1}'.": {
+        "category": "Error",
+        "code": 4002
+    },
+    "Type parameter '{0}' of exported interface has or is using private name '{1}'.": {
+        "category": "Error",
+        "code": 4004
+    },
+    "Type parameter '{0}' of constructor signature from exported interface has or is using private name '{1}'.": {
+        "category": "Error",
+        "code": 4006
+    },
+    "Type parameter '{0}' of call signature from exported interface has or is using private name '{1}'.": {
+        "category": "Error",
+        "code": 4008
+    },
+    "Type parameter '{0}' of public static method from exported class has or is using private name '{1}'.": {
+        "category": "Error",
+        "code": 4010
+    },
+    "Type parameter '{0}' of public method from exported class has or is using private name '{1}'.": {
+        "category": "Error",
+        "code": 4012
+    },
+    "Type parameter '{0}' of method from exported interface has or is using private name '{1}'.": {
+        "category": "Error",
+        "code": 4014
+    },
+    "Type parameter '{0}' of exported function has or is using private name '{1}'.": {
+        "category": "Error",
+        "code": 4016
+    },
+    "Implements clause of exported class '{0}' has or is using private name '{1}'.": {
+        "category": "Error",
+        "code": 4019
+    },
+    "Extends clause of exported class '{0}' has or is using private name '{1}'.": {
+        "category": "Error",
+        "code": 4020
+    },
+    "Extends clause of exported interface '{0}' has or is using private name '{1}'.": {
+        "category": "Error",
+        "code": 4022
+    },
+    "Exported variable '{0}' has or is using name '{1}' from external module {2} but cannot be named.": {
+        "category": "Error",
+        "code": 4023
+    },
+    "Exported variable '{0}' has or is using name '{1}' from private module '{2}'.": {
+        "category": "Error",
+        "code": 4024
+    },
+    "Exported variable '{0}' has or is using private name '{1}'.": {
+        "category": "Error",
+        "code": 4025
+    },
+    "Public static property '{0}' of exported class has or is using name '{1}' from external module {2} but cannot be named.": {
+        "category": "Error",
+        "code": 4026
+    },
+    "Public static property '{0}' of exported class has or is using name '{1}' from private module '{2}'.": {
+        "category": "Error",
+        "code": 4027
+    },
+    "Public static property '{0}' of exported class has or is using private name '{1}'.": {
+        "category": "Error",
+        "code": 4028
+    },
+    "Public property '{0}' of exported class has or is using name '{1}' from external module {2} but cannot be named.": {
+        "category": "Error",
+        "code": 4029
+    },
+    "Public property '{0}' of exported class has or is using name '{1}' from private module '{2}'.": {
+        "category": "Error",
+        "code": 4030
+    },
+    "Public property '{0}' of exported class has or is using private name '{1}'.": {
+        "category": "Error",
+        "code": 4031
+    },
+    "Property '{0}' of exported interface has or is using name '{1}' from private module '{2}'.": {
+        "category": "Error",
+        "code": 4032
+    },
+    "Property '{0}' of exported interface has or is using private name '{1}'.": {
+        "category": "Error",
+        "code": 4033
+    },
+    "Parameter '{0}' of public static property setter from exported class has or is using name '{1}' from private module '{2}'.": {
+        "category": "Error",
+        "code": 4034
+    },
+    "Parameter '{0}' of public static property setter from exported class has or is using private name '{1}'.": {
+        "category": "Error",
+        "code": 4035
+    },
+    "Parameter '{0}' of public property setter from exported class has or is using name '{1}' from private module '{2}'.": {
+        "category": "Error",
+        "code": 4036
+    },
+    "Parameter '{0}' of public property setter from exported class has or is using private name '{1}'.": {
+        "category": "Error",
+        "code": 4037
+    },
+    "Return type of public static property getter from exported class has or is using name '{0}' from external module {1} but cannot be named.": {
+        "category": "Error",
+        "code": 4038
+    },
+    "Return type of public static property getter from exported class has or is using name '{0}' from private module '{1}'.": {
+        "category": "Error",
+        "code": 4039
+    },
+    "Return type of public static property getter from exported class has or is using private name '{0}'.": {
+        "category": "Error",
+        "code": 4040
+    },
+    "Return type of public property getter from exported class has or is using name '{0}' from external module {1} but cannot be named.": {
+        "category": "Error",
+        "code": 4041
+    },
+    "Return type of public property getter from exported class has or is using name '{0}' from private module '{1}'.": {
+        "category": "Error",
+        "code": 4042
+    },
+    "Return type of public property getter from exported class has or is using private name '{0}'.": {
+        "category": "Error",
+        "code": 4043
+    },
+    "Return type of constructor signature from exported interface has or is using name '{0}' from private module '{1}'.": {
+        "category": "Error",
+        "code": 4044
+    },
+    "Return type of constructor signature from exported interface has or is using private name '{0}'.": {
+        "category": "Error",
+        "code": 4045
+    },
+    "Return type of call signature from exported interface has or is using name '{0}' from private module '{1}'.": {
+        "category": "Error",
+        "code": 4046
+    },
+    "Return type of call signature from exported interface has or is using private name '{0}'.": {
+        "category": "Error",
+        "code": 4047
+    },
+    "Return type of index signature from exported interface has or is using name '{0}' from private module '{1}'.": {
+        "category": "Error",
+        "code": 4048
+    },
+    "Return type of index signature from exported interface has or is using private name '{0}'.": {
+        "category": "Error",
+        "code": 4049
+    },
+    "Return type of public static method from exported class has or is using name '{0}' from external module {1} but cannot be named.": {
+        "category": "Error",
+        "code": 4050
+    },
+    "Return type of public static method from exported class has or is using name '{0}' from private module '{1}'.": {
+        "category": "Error",
+        "code": 4051
+    },
+    "Return type of public static method from exported class has or is using private name '{0}'.": {
+        "category": "Error",
+        "code": 4052
+    },
+    "Return type of public method from exported class has or is using name '{0}' from external module {1} but cannot be named.": {
+        "category": "Error",
+        "code": 4053
+    },
+    "Return type of public method from exported class has or is using name '{0}' from private module '{1}'.": {
+        "category": "Error",
+        "code": 4054
+    },
+    "Return type of public method from exported class has or is using private name '{0}'.": {
+        "category": "Error",
+        "code": 4055
+    },
+    "Return type of method from exported interface has or is using name '{0}' from private module '{1}'.": {
+        "category": "Error",
+        "code": 4056
+    },
+    "Return type of method from exported interface has or is using private name '{0}'.": {
+        "category": "Error",
+        "code": 4057
+    },
+    "Return type of exported function has or is using name '{0}' from external module {1} but cannot be named.": {
+        "category": "Error",
+        "code": 4058
+    },
+    "Return type of exported function has or is using name '{0}' from private module '{1}'.": {
+        "category": "Error",
+        "code": 4059
+    },
+    "Return type of exported function has or is using private name '{0}'.": {
+        "category": "Error",
+        "code": 4060
+    },
+    "Parameter '{0}' of constructor from exported class has or is using name '{1}' from external module {2} but cannot be named.": {
+        "category": "Error",
+        "code": 4061
+    },
+    "Parameter '{0}' of constructor from exported class has or is using name '{1}' from private module '{2}'.": {
+        "category": "Error",
+        "code": 4062
+    },
+    "Parameter '{0}' of constructor from exported class has or is using private name '{1}'.": {
+        "category": "Error",
+        "code": 4063
+    },
+    "Parameter '{0}' of constructor signature from exported interface has or is using name '{1}' from private module '{2}'.": {
+        "category": "Error",
+        "code": 4064
+    },
+    "Parameter '{0}' of constructor signature from exported interface has or is using private name '{1}'.": {
+        "category": "Error",
+        "code": 4065
+    },
+    "Parameter '{0}' of call signature from exported interface has or is using name '{1}' from private module '{2}'.": {
+        "category": "Error",
+        "code": 4066
+    },
+    "Parameter '{0}' of call signature from exported interface has or is using private name '{1}'.": {
+        "category": "Error",
+        "code": 4067
+    },
+    "Parameter '{0}' of public static method from exported class has or is using name '{1}' from external module {2} but cannot be named.": {
+        "category": "Error",
+        "code": 4068
+    },
+    "Parameter '{0}' of public static method from exported class has or is using name '{1}' from private module '{2}'.": {
+        "category": "Error",
+        "code": 4069
+    },
+    "Parameter '{0}' of public static method from exported class has or is using private name '{1}'.": {
+        "category": "Error",
+        "code": 4070
+    },
+    "Parameter '{0}' of public method from exported class has or is using name '{1}' from external module {2} but cannot be named.": {
+        "category": "Error",
+        "code": 4071
+    },
+    "Parameter '{0}' of public method from exported class has or is using name '{1}' from private module '{2}'.": {
+        "category": "Error",
+        "code": 4072
+    },
+    "Parameter '{0}' of public method from exported class has or is using private name '{1}'.": {
+        "category": "Error",
+        "code": 4073
+    },
+    "Parameter '{0}' of method from exported interface has or is using name '{1}' from private module '{2}'.": {
+        "category": "Error",
+        "code": 4074
+    },
+    "Parameter '{0}' of method from exported interface has or is using private name '{1}'.": {
+        "category": "Error",
+        "code": 4075
+    },
+    "Parameter '{0}' of exported function has or is using name '{1}' from external module {2} but cannot be named.": {
+        "category": "Error",
+        "code": 4076
+    },
+    "Parameter '{0}' of exported function has or is using name '{1}' from private module '{2}'.": {
+        "category": "Error",
+        "code": 4077
+    },
+    "Parameter '{0}' of exported function has or is using private name '{1}'.": {
+        "category": "Error",
+        "code": 4078
+    },
+    "Exported type alias '{0}' has or is using private name '{1}'.": {
+        "category": "Error",
+        "code": 4081
+    },
+    "Default export of the module has or is using private name '{0}'.": {
+        "category": "Error",
+        "code": 4082
+    },
+    "Type parameter '{0}' of exported type alias has or is using private name '{1}'.": {
+        "category": "Error",
+        "code": 4083
+    },
+    "Conflicting definitions for '{0}' found at '{1}' and '{2}'. Consider installing a specific version of this library to resolve the conflict.": {
+        "category": "Message",
+        "code": 4090
+    },
+
+    "The current host does not support the '{0}' option.": {
+        "category": "Error",
+        "code": 5001
+    },
+    "Cannot find the common subdirectory path for the input files.": {
+        "category": "Error",
+        "code": 5009
+    },
+    "File specification cannot end in a recursive directory wildcard ('**'): '{0}'.": {
+        "category": "Error",
+        "code": 5010
+    },
+    "File specification cannot contain multiple recursive directory wildcards ('**'): '{0}'.": {
+        "category": "Error",
+        "code": 5011
+    },
+    "Cannot read file '{0}': {1}": {
+        "category": "Error",
+        "code": 5012
+    },
+    "Unsupported file encoding.": {
+        "category": "Error",
+        "code": 5013
+    },
+    "Failed to parse file '{0}': {1}.": {
+        "category": "Error",
+        "code": 5014
+    },
+    "Unknown compiler option '{0}'.": {
+        "category": "Error",
+        "code": 5023
+    },
+    "Compiler option '{0}' requires a value of type {1}.": {
+        "category": "Error",
+        "code": 5024
+    },
+    "Could not write file '{0}': {1}": {
+        "category": "Error",
+        "code": 5033
+    },
+    "Option 'project' cannot be mixed with source files on a command line.": {
+        "category": "Error",
+        "code": 5042
+    },
+    "Option 'isolatedModules' can only be used when either option '--module' is provided or option 'target' is 'ES2015' or higher.": {
+        "category": "Error",
+        "code": 5047
+    },
+    "Option '{0} can only be used when either option '--inlineSourceMap' or option '--sourceMap' is provided.": {
+        "category": "Error",
+        "code": 5051
+    },
+    "Option '{0}' cannot be specified without specifying option '{1}'.": {
+        "category": "Error",
+        "code": 5052
+    },
+    "Option '{0}' cannot be specified with option '{1}'.": {
+        "category": "Error",
+        "code": 5053
+    },
+    "A 'tsconfig.json' file is already defined at: '{0}'.": {
+        "category": "Error",
+        "code": 5054
+    },
+    "Cannot write file '{0}' because it would overwrite input file.": {
+        "category": "Error",
+        "code": 5055
+    },
+    "Cannot write file '{0}' because it would be overwritten by multiple input files.": {
+        "category": "Error",
+        "code": 5056
+    },
+    "Cannot find a tsconfig.json file at the specified directory: '{0}'": {
+        "category": "Error",
+        "code": 5057
+    },
+    "The specified path does not exist: '{0}'": {
+        "category": "Error",
+        "code": 5058
+    },
+    "Invalid value for '--reactNamespace'. '{0}' is not a valid identifier.": {
+        "category": "Error",
+        "code": 5059
+    },
+    "Option 'paths' cannot be used without specifying '--baseUrl' option.": {
+        "category": "Error",
+        "code": 5060
+    },
+    "Pattern '{0}' can have at most one '*' character": {
+        "category": "Error",
+        "code": 5061
+    },
+    "Substitution '{0}' in pattern '{1}' in can have at most one '*' character": {
+        "category": "Error",
+        "code": 5062
+    },
+    "Substitutions for pattern '{0}' should be an array.": {
+        "category": "Error",
+        "code": 5063
+    },
+    "Substitution '{0}' for pattern '{1}' has incorrect type, expected 'string', got '{2}'.": {
+        "category": "Error",
+        "code": 5064
+    },
+    "File specification cannot contain a parent directory ('..') that appears after a recursive directory wildcard ('**'): '{0}'.": {
+        "category": "Error",
+        "code": 5065
+    },
+    "Substitutions for pattern '{0}' shouldn't be an empty array.": {
+        "category": "Error",
+        "code": 5066
+    },
+    "Invalid value for 'jsxFactory'. '{0}' is not a valid identifier or qualified-name.": {
+        "category": "Error",
+        "code": 5067
+    },
+    "Concatenate and emit output to single file.": {
+        "category": "Message",
+        "code": 6001
+    },
+    "Generates corresponding '.d.ts' file.": {
+        "category": "Message",
+        "code": 6002
+    },
+    "Specify the location where debugger should locate map files instead of generated locations.": {
+        "category": "Message",
+        "code": 6003
+    },
+    "Specify the location where debugger should locate TypeScript files instead of source locations.": {
+        "category": "Message",
+        "code": 6004
+    },
+    "Watch input files.": {
+        "category": "Message",
+        "code": 6005
+    },
+    "Redirect output structure to the directory.": {
+        "category": "Message",
+        "code": 6006
+    },
+    "Do not erase const enum declarations in generated code.": {
+        "category": "Message",
+        "code": 6007
+    },
+    "Do not emit outputs if any errors were reported.": {
+        "category": "Message",
+        "code": 6008
+    },
+    "Do not emit comments to output.": {
+        "category": "Message",
+        "code": 6009
+    },
+    "Do not emit outputs.": {
+        "category": "Message",
+        "code": 6010
+    },
+    "Allow default imports from modules with no default export. This does not affect code emit, just typechecking.": {
+        "category": "Message",
+        "code": 6011
+    },
+    "Skip type checking of declaration files.": {
+        "category": "Message",
+        "code": 6012
+    },
+    "Specify ECMAScript target version: 'ES3' (default), 'ES5', or 'ES2015'": {
+        "category": "Message",
+        "code": 6015
+    },
+    "Specify module code generation: 'commonjs', 'amd', 'system', 'umd' or 'es2015'": {
+        "category": "Message",
+        "code": 6016
+    },
+    "Print this message.": {
+        "category": "Message",
+        "code": 6017
+    },
+    "Print the compiler's version.": {
+        "category": "Message",
+        "code": 6019
+    },
+    "Compile the project in the given directory.": {
+        "category": "Message",
+        "code": 6020
+    },
+    "Syntax: {0}": {
+        "category": "Message",
+        "code": 6023
+    },
+    "options": {
+        "category": "Message",
+        "code": 6024
+    },
+    "file": {
+        "category": "Message",
+        "code": 6025
+    },
+    "Examples: {0}": {
+        "category": "Message",
+        "code": 6026
+    },
+    "Options:": {
+        "category": "Message",
+        "code": 6027
+    },
+    "Version {0}": {
+        "category": "Message",
+        "code": 6029
+    },
+    "Insert command line options and files from a file.": {
+        "category": "Message",
+        "code": 6030
+    },
+    "File change detected. Starting incremental compilation...": {
+        "category": "Message",
+        "code": 6032
+    },
+    "KIND": {
+        "category": "Message",
+        "code": 6034
+    },
+    "FILE": {
+        "category": "Message",
+        "code": 6035
+    },
+    "VERSION": {
+        "category": "Message",
+        "code": 6036
+    },
+    "LOCATION": {
+        "category": "Message",
+        "code": 6037
+    },
+    "DIRECTORY": {
+        "category": "Message",
+        "code": 6038
+    },
+    "STRATEGY": {
+        "category": "Message",
+        "code": 6039
+    },
+    "Compilation complete. Watching for file changes.": {
+        "category": "Message",
+        "code": 6042
+    },
+    "Generates corresponding '.map' file.": {
+        "category": "Message",
+        "code": 6043
+    },
+    "Compiler option '{0}' expects an argument.": {
+        "category": "Error",
+        "code": 6044
+    },
+    "Unterminated quoted string in response file '{0}'.": {
+        "category": "Error",
+        "code": 6045
+    },
+    "Argument for '{0}' option must be: {1}": {
+        "category": "Error",
+        "code": 6046
+    },
+    "Locale must be of the form <language> or <language>-<territory>. For example '{0}' or '{1}'.": {
+        "category": "Error",
+        "code": 6048
+    },
+    "Unsupported locale '{0}'.": {
+        "category": "Error",
+        "code": 6049
+    },
+    "Unable to open file '{0}'.": {
+        "category": "Error",
+        "code": 6050
+    },
+    "Corrupted locale file {0}.": {
+        "category": "Error",
+        "code": 6051
+    },
+    "Raise error on expressions and declarations with an implied 'any' type.": {
+        "category": "Message",
+        "code": 6052
+    },
+    "File '{0}' not found.": {
+        "category": "Error",
+        "code": 6053
+    },
+    "File '{0}' has unsupported extension. The only supported extensions are {1}.": {
+        "category": "Error",
+        "code": 6054
+    },
+    "Suppress noImplicitAny errors for indexing objects lacking index signatures.": {
+        "category": "Message",
+        "code": 6055
+    },
+    "Do not emit declarations for code that has an '@internal' annotation.": {
+        "category": "Message",
+        "code": 6056
+    },
+    "Specify the root directory of input files. Use to control the output directory structure with --outDir.": {
+        "category": "Message",
+        "code": 6058
+    },
+    "File '{0}' is not under 'rootDir' '{1}'. 'rootDir' is expected to contain all source files.": {
+        "category": "Error",
+        "code": 6059
+    },
+    "Specify the end of line sequence to be used when emitting files: 'CRLF' (dos) or 'LF' (unix).": {
+        "category": "Message",
+        "code": 6060
+    },
+    "NEWLINE": {
+        "category": "Message",
+        "code": 6061
+    },
+    "Option '{0}' can only be specified in 'tsconfig.json' file.": {
+        "category": "Error",
+        "code": 6064
+    },
+    "Enables experimental support for ES7 decorators.": {
+        "category": "Message",
+        "code": 6065
+    },
+    "Enables experimental support for emitting type metadata for decorators.": {
+        "category": "Message",
+        "code": 6066
+    },
+    "Enables experimental support for ES7 async functions.": {
+        "category": "Message",
+        "code": 6068
+    },
+    "Specify module resolution strategy: 'node' (Node.js) or 'classic' (TypeScript pre-1.6).": {
+        "category": "Message",
+        "code": 6069
+    },
+    "Initializes a TypeScript project and creates a tsconfig.json file.": {
+        "category": "Message",
+        "code": 6070
+    },
+    "Successfully created a tsconfig.json file.": {
+        "category": "Message",
+        "code": 6071
+    },
+    "Suppress excess property checks for object literals.": {
+        "category": "Message",
+        "code": 6072
+    },
+    "Stylize errors and messages using color and context. (experimental)": {
+        "category": "Message",
+        "code": 6073
+    },
+    "Do not report errors on unused labels.": {
+        "category": "Message",
+        "code": 6074
+    },
+    "Report error when not all code paths in function return a value.": {
+        "category": "Message",
+        "code": 6075
+    },
+    "Report errors for fallthrough cases in switch statement.": {
+        "category": "Message",
+        "code": 6076
+    },
+    "Do not report errors on unreachable code.": {
+        "category": "Message",
+        "code": 6077
+    },
+    "Disallow inconsistently-cased references to the same file.": {
+        "category": "Message",
+        "code": 6078
+    },
+    "Specify library files to be included in the compilation: ": {
+        "category": "Message",
+        "code": 6079
+    },
+    "Specify JSX code generation: 'preserve' or 'react'": {
+        "category": "Message",
+        "code": 6080
+    },
+    "Only 'amd' and 'system' modules are supported alongside --{0}.": {
+        "category": "Error",
+        "code": 6082
+    },
+    "Base directory to resolve non-absolute module names.": {
+        "category": "Message",
+        "code": 6083
+    },
+    "Specify the object invoked for createElement and __spread when targeting 'react' JSX emit": {
+        "category": "Message",
+        "code": 6084
+    },
+    "Enable tracing of the name resolution process.": {
+        "category": "Message",
+        "code": 6085
+    },
+    "======== Resolving module '{0}' from '{1}'. ========": {
+        "category": "Message",
+        "code": 6086
+    },
+    "Explicitly specified module resolution kind: '{0}'.": {
+        "category": "Message",
+        "code": 6087
+    },
+    "Module resolution kind is not specified, using '{0}'.": {
+        "category": "Message",
+        "code": 6088
+    },
+    "======== Module name '{0}' was successfully resolved to '{1}'. ========": {
+        "category": "Message",
+        "code": 6089
+    },
+    "======== Module name '{0}' was not resolved. ========": {
+        "category": "Message",
+        "code": 6090
+    },
+    "'paths' option is specified, looking for a pattern to match module name '{0}'.": {
+        "category": "Message",
+        "code": 6091
+    },
+    "Module name '{0}', matched pattern '{1}'.": {
+        "category": "Message",
+        "code": 6092
+    },
+    "Trying substitution '{0}', candidate module location: '{1}'.": {
+        "category": "Message",
+        "code": 6093
+    },
+    "Resolving module name '{0}' relative to base url '{1}' - '{2}'.": {
+        "category": "Message",
+        "code": 6094
+    },
+    "Loading module as file / folder, candidate module location '{0}'.": {
+        "category": "Message",
+        "code": 6095
+    },
+    "File '{0}' does not exist.": {
+        "category": "Message",
+        "code": 6096
+    },
+    "File '{0}' exist - use it as a name resolution result.": {
+        "category": "Message",
+        "code": 6097
+    },
+    "Loading module '{0}' from 'node_modules' folder.": {
+        "category": "Message",
+        "code": 6098
+    },
+    "Found 'package.json' at '{0}'.": {
+        "category": "Message",
+        "code": 6099
+    },
+    "'package.json' does not have a 'types' or 'main' field.": {
+        "category": "Message",
+        "code": 6100
+    },
+    "'package.json' has '{0}' field '{1}' that references '{2}'.": {
+        "category": "Message",
+        "code": 6101
+    },
+    "Allow javascript files to be compiled.": {
+        "category": "Message",
+        "code": 6102
+    },
+    "Option '{0}' should have array of strings as a value.": {
+        "category": "Error",
+        "code": 6103
+    },
+    "Checking if '{0}' is the longest matching prefix for '{1}' - '{2}'.": {
+        "category": "Message",
+        "code": 6104
+    },
+    "Expected type of '{0}' field in 'package.json' to be 'string', got '{1}'.": {
+        "category": "Message",
+        "code": 6105
+    },
+    "'baseUrl' option is set to '{0}', using this value to resolve non-relative module name '{1}'": {
+        "category": "Message",
+        "code": 6106
+    },
+    "'rootDirs' option is set, using it to resolve relative module name '{0}'": {
+        "category": "Message",
+        "code": 6107
+    },
+    "Longest matching prefix for '{0}' is '{1}'": {
+        "category": "Message",
+        "code": 6108
+    },
+    "Loading '{0}' from the root dir '{1}', candidate location '{2}'": {
+        "category": "Message",
+        "code": 6109
+    },
+    "Trying other entries in 'rootDirs'": {
+        "category": "Message",
+        "code": 6110
+    },
+    "Module resolution using 'rootDirs' has failed": {
+        "category": "Message",
+        "code": 6111
+    },
+    "Do not emit 'use strict' directives in module output.": {
+        "category": "Message",
+        "code": 6112
+    },
+    "Enable strict null checks.": {
+        "category": "Message",
+        "code": 6113
+    },
+    "Unknown option 'excludes'. Did you mean 'exclude'?": {
+        "category": "Error",
+        "code": 6114
+    },
+    "Raise error on 'this' expressions with an implied 'any' type.": {
+        "category": "Message",
+        "code": 6115
+    },
+    "======== Resolving type reference directive '{0}', containing file '{1}', root directory '{2}'. ========": {
+        "category": "Message",
+        "code": 6116
+    },
+    "Resolving using primary search paths...": {
+        "category": "Message",
+        "code": 6117
+    },
+    "Resolving from node_modules folder...": {
+        "category": "Message",
+        "code": 6118
+    },
+    "======== Type reference directive '{0}' was successfully resolved to '{1}', primary: {2}. ========": {
+        "category": "Message",
+        "code": 6119
+    },
+    "======== Type reference directive '{0}' was not resolved. ========": {
+        "category": "Message",
+        "code": 6120
+    },
+    "Resolving with primary search path '{0}'": {
+        "category": "Message",
+        "code": 6121
+    },
+    "Root directory cannot be determined, skipping primary search paths.": {
+        "category": "Message",
+        "code": 6122
+    },
+    "======== Resolving type reference directive '{0}', containing file '{1}', root directory not set. ========": {
+        "category": "Message",
+        "code": 6123
+    },
+    "Type declaration files to be included in compilation.": {
+        "category": "Message",
+        "code": 6124
+    },
+    "Looking up in 'node_modules' folder, initial location '{0}'": {
+        "category": "Message",
+        "code": 6125
+    },
+    "Containing file is not specified and root directory cannot be determined, skipping lookup in 'node_modules' folder.": {
+        "category": "Message",
+        "code": 6126
+    },
+    "======== Resolving type reference directive '{0}', containing file not set, root directory '{1}'. ========": {
+        "category": "Message",
+        "code": 6127
+    },
+    "======== Resolving type reference directive '{0}', containing file not set, root directory not set. ========": {
+        "category": "Message",
+        "code": 6128
+    },
+    "The config file '{0}' found doesn't contain any source files.": {
+        "category": "Error",
+        "code": 6129
+    },
+    "Resolving real path for '{0}', result '{1}'": {
+        "category": "Message",
+        "code": 6130
+    },
+    "Cannot compile modules using option '{0}' unless the '--module' flag is 'amd' or 'system'.": {
+        "category": "Error",
+        "code": 6131
+    },
+    "File name '{0}' has a '{1}' extension - stripping it": {
+        "category": "Message",
+        "code": 6132
+    },
+    "'{0}' is declared but never used.": {
+        "category": "Error",
+        "code": 6133
+    },
+    "Report errors on unused locals.": {
+        "category": "Message",
+        "code": 6134
+    },
+    "Report errors on unused parameters.": {
+        "category": "Message",
+        "code": 6135
+    },
+    "The maximum dependency depth to search under node_modules and load JavaScript files": {
+        "category": "Message",
+        "code": 6136
+    },
+    "No types specified in 'package.json', so returning 'main' value of '{0}'": {
+        "category": "Message",
+        "code": 6137
+    },
+    "Property '{0}' is declared but never used.": {
+        "category": "Error",
+        "code": 6138
+    },
+    "Import emit helpers from 'tslib'.": {
+        "category": "Message",
+        "code": 6139
+    },
+    "Auto discovery for typings is enabled in project '{0}'. Running extra resolution pass for module '{1}' using cache location '{2}'.": {
+        "category": "Error",
+        "code": 6140
+    },
+    "Parse in strict mode and emit \"use strict\" for each source file": {
+        "category": "Message",
+        "code": 6141
+    },
+    "Module '{0}' was resolved to '{1}', but '--jsx' is not set.": {
+        "category": "Error",
+        "code": 6142
+    },
+    "Module '{0}' was resolved to '{1}', but '--allowJs' is not set.": {
+        "category": "Error",
+        "code": 6143
+    },
+    "Module '{0}' was resolved as locally declared ambient module in file '{1}'.": {
+        "category": "Message",
+        "code": 6144
+    },
+    "Module '{0}' was resolved as ambient module declared in '{1}' since this file was not modified.": {
+        "category": "Message",
+        "code": 6145
+    },
+    "Specify the JSX factory function to use when targeting 'react' JSX emit, e.g. 'React.createElement' or 'h'.": {
+        "category": "Message",
+        "code": 6146
+    },
+    "Variable '{0}' implicitly has an '{1}' type.": {
+        "category": "Error",
+        "code": 7005
+    },
+    "Parameter '{0}' implicitly has an '{1}' type.": {
+        "category": "Error",
+        "code": 7006
+    },
+    "Member '{0}' implicitly has an '{1}' type.": {
+        "category": "Error",
+        "code": 7008
+    },
+    "'new' expression, whose target lacks a construct signature, implicitly has an 'any' type.": {
+        "category": "Error",
+        "code": 7009
+    },
+    "'{0}', which lacks return-type annotation, implicitly has an '{1}' return type.": {
+        "category": "Error",
+        "code": 7010
+    },
+    "Function expression, which lacks return-type annotation, implicitly has an '{0}' return type.": {
+        "category": "Error",
+        "code": 7011
+    },
+    "Construct signature, which lacks return-type annotation, implicitly has an 'any' return type.": {
+        "category": "Error",
+        "code": 7013
+    },
+    "Element implicitly has an 'any' type because index expression is not of type 'number'.": {
+        "category": "Error",
+        "code": 7015
+    },
+    "Could not find a declaration file for module '{0}'. '{1}' implicitly has an 'any' type.": {
+        "category": "Error",
+        "code": 7016
+    },
+    "Element implicitly has an 'any' type because type '{0}' has no index signature.": {
+        "category": "Error",
+        "code": 7017
+    },
+    "Object literal's property '{0}' implicitly has an '{1}' type.": {
+        "category": "Error",
+        "code": 7018
+    },
+    "Rest parameter '{0}' implicitly has an 'any[]' type.": {
+        "category": "Error",
+        "code": 7019
+    },
+    "Call signature, which lacks return-type annotation, implicitly has an 'any' return type.": {
+        "category": "Error",
+        "code": 7020
+    },
+    "'{0}' implicitly has type 'any' because it does not have a type annotation and is referenced directly or indirectly in its own initializer.": {
+        "category": "Error",
+        "code": 7022
+    },
+    "'{0}' implicitly has return type 'any' because it does not have a return type annotation and is referenced directly or indirectly in one of its return expressions.": {
+        "category": "Error",
+        "code": 7023
+    },
+    "Function implicitly has return type 'any' because it does not have a return type annotation and is referenced directly or indirectly in one of its return expressions.": {
+        "category": "Error",
+        "code": 7024
+    },
+    "Generator implicitly has type '{0}' because it does not yield any values. Consider supplying a return type.": {
+        "category": "Error",
+        "code": 7025
+    },
+    "JSX element implicitly has type 'any' because no interface 'JSX.{0}' exists": {
+        "category": "Error",
+        "code": 7026
+    },
+    "Unreachable code detected.": {
+        "category": "Error",
+        "code": 7027
+    },
+    "Unused label.": {
+        "category": "Error",
+        "code": 7028
+    },
+    "Fallthrough case in switch.": {
+        "category": "Error",
+        "code": 7029
+    },
+    "Not all code paths return a value.": {
+        "category": "Error",
+        "code": 7030
+    },
+    "Binding element '{0}' implicitly has an '{1}' type.": {
+        "category": "Error",
+        "code": 7031
+    },
+    "Property '{0}' implicitly has type 'any', because its set accessor lacks a parameter type annotation.": {
+        "category": "Error",
+        "code": 7032
+    },
+    "Property '{0}' implicitly has type 'any', because its get accessor lacks a return type annotation.": {
+        "category": "Error",
+        "code": 7033
+    },
+    "Variable '{0}' implicitly has type '{1}' in some locations where its type cannot be determined.": {
+        "category": "Error",
+        "code": 7034
+    },
+    "You cannot rename this element.": {
+        "category": "Error",
+        "code": 8000
+    },
+    "You cannot rename elements that are defined in the standard TypeScript library.": {
+        "category": "Error",
+        "code": 8001
+    },
+    "'import ... =' can only be used in a .ts file.": {
+        "category": "Error",
+        "code": 8002
+    },
+    "'export=' can only be used in a .ts file.": {
+        "category": "Error",
+        "code": 8003
+    },
+    "'type parameter declarations' can only be used in a .ts file.": {
+        "category": "Error",
+        "code": 8004
+    },
+    "'implements clauses' can only be used in a .ts file.": {
+        "category": "Error",
+        "code": 8005
+    },
+    "'interface declarations' can only be used in a .ts file.": {
+        "category": "Error",
+        "code": 8006
+    },
+    "'module declarations' can only be used in a .ts file.": {
+        "category": "Error",
+        "code": 8007
+    },
+    "'type aliases' can only be used in a .ts file.": {
+        "category": "Error",
+        "code": 8008
+    },
+    "'{0}' can only be used in a .ts file.": {
+        "category": "Error",
+        "code": 8009
+    },
+    "'types' can only be used in a .ts file.": {
+        "category": "Error",
+        "code": 8010
+    },
+    "'type arguments' can only be used in a .ts file.": {
+        "category": "Error",
+        "code": 8011
+    },
+    "'parameter modifiers' can only be used in a .ts file.": {
+        "category": "Error",
+        "code": 8012
+    },
+    "'enum declarations' can only be used in a .ts file.": {
+        "category": "Error",
+        "code": 8015
+    },
+    "'type assertion expressions' can only be used in a .ts file.": {
+        "category": "Error",
+        "code": 8016
+    },
+    "Only identifiers/qualified-names with optional type arguments are currently supported in a class 'extends' clauses.": {
+        "category": "Error",
+        "code": 9002
+    },
+    "'class' expressions are not currently supported.": {
+        "category": "Error",
+        "code": 9003
+    },
+    "Language service is disabled.": {
+        "category": "Error",
+        "code": 9004
+    },
+    "JSX attributes must only be assigned a non-empty 'expression'.": {
+        "category": "Error",
+        "code": 17000
+    },
+    "JSX elements cannot have multiple attributes with the same name.": {
+        "category": "Error",
+        "code": 17001
+    },
+    "Expected corresponding JSX closing tag for '{0}'.": {
+        "category": "Error",
+        "code": 17002
+    },
+    "JSX attribute expected.": {
+        "category": "Error",
+        "code": 17003
+    },
+    "Cannot use JSX unless the '--jsx' flag is provided.": {
+        "category": "Error",
+        "code": 17004
+    },
+    "A constructor cannot contain a 'super' call when its class extends 'null'": {
+        "category": "Error",
+        "code": 17005
+    },
+    "An unary expression with the '{0}' operator is not allowed in the left-hand side of an exponentiation expression. Consider enclosing the expression in parentheses.": {
+        "category": "Error",
+        "code": 17006
+    },
+    "A type assertion expression is not allowed in the left-hand side of an exponentiation expression. Consider enclosing the expression in parentheses.": {
+        "category": "Error",
+        "code": 17007
+    },
+    "JSX element '{0}' has no corresponding closing tag.": {
+        "category": "Error",
+        "code": 17008
+    },
+    "'super' must be called before accessing 'this' in the constructor of a derived class.": {
+        "category": "Error",
+        "code": 17009
+    },
+    "Unknown type acquisition option '{0}'.": {
+        "category": "Error",
+        "code": 17010
+    },
+
+    "Circularity detected while resolving configuration: {0}": {
+        "category": "Error",
+        "code": 18000
+    },
+    "A path in an 'extends' option must be relative or rooted, but '{0}' is not.": {
+        "category": "Error",
+        "code": 18001
+    },
+    "The 'files' list in config file '{0}' is empty.": {
+        "category": "Error",
+        "code": 18002
+    },
+    "No inputs were found in config file '{0}'. Specified 'include' paths were '{1}' and 'exclude' paths were '{2}'.": {
+        "category": "Error",
+        "code": 18003
+    },
+
+    "Add missing 'super()' call.": {
+        "category": "Message",
+        "code": 90001
+    },
+    "Make 'super()' call the first statement in the constructor.": {
+        "category": "Message",
+        "code": 90002
+    },
+    "Change 'extends' to 'implements'": {
+        "category": "Message",
+        "code": 90003
+    },
+    "Remove unused identifiers": {
+        "category": "Message",
+        "code": 90004
+    },
+    "Implement interface on reference": {
+        "category": "Message",
+        "code": 90005
+    },
+    "Implement interface on class": {
+        "category": "Message",
+        "code": 90006
+    },
+    "Implement inherited abstract class": {
+        "category": "Message",
+        "code": 90007
+    },
+    "Adding a tsconfig.json file will help organize projects that contain both TypeScript and JavaScript files. Learn more at https://aka.ms/tsconfig": {
+        "category": "Error",
+        "code": 90009
+    },
+    "Type '{0}' is not assignable to type '{1}'. Two different types with this name exist, but they are unrelated.": {
+        "category": "Error",
+        "code": 90010
+    },
+    "Import {0} from {1}": {
+        "category": "Message",
+        "code": 90013
+    },
+    "Change {0} to {1}": {
+        "category": "Message",
+        "code": 90014
+    },
+    "Add {0} to existing import declaration from {1}": {
+        "category": "Message",
+        "code": 90015
+    }
+}