--- conflicted
+++ resolved
@@ -1,978 +1,951 @@
-namespace ts {
-    export function createClassifier(): Classifier {
-        const scanner = createScanner(ScriptTarget.Latest, /*skipTrivia*/ false);
-
-        function getClassificationsForLine(text: string, lexState: EndOfLineState, syntacticClassifierAbsent: boolean): ClassificationResult {
-            return convertClassificationsToResult(getEncodedLexicalClassifications(text, lexState, syntacticClassifierAbsent), text);
-        }
-
-        // If there is a syntactic classifier ('syntacticClassifierAbsent' is false),
-        // we will be more conservative in order to avoid conflicting with the syntactic classifier.
-        function getEncodedLexicalClassifications(text: string, lexState: EndOfLineState, syntacticClassifierAbsent: boolean): Classifications {
-            let token = SyntaxKind.Unknown;
-            let lastNonTriviaToken = SyntaxKind.Unknown;
-
-            // Just a stack of TemplateHeads and OpenCurlyBraces, used to perform rudimentary (inexact)
-            // classification on template strings. Because of the context free nature of templates,
-            // the only precise way to classify a template portion would be by propagating the stack across
-            // lines, just as we do with the end-of-line state. However, this is a burden for implementers,
-            // and the behavior is entirely subsumed by the syntactic classifier anyway, so we instead
-            // flatten any nesting when the template stack is non-empty and encode it in the end-of-line state.
-            // Situations in which this fails are
-            //  1) When template strings are nested across different lines:
-            //          `hello ${ `world
-            //          ` }`
-            //
-            //     Where on the second line, you will get the closing of a template,
-            //     a closing curly, and a new template.
-            //
-            //  2) When substitution expressions have curly braces and the curly brace falls on the next line:
-            //          `hello ${ () => {
-            //          return "world" } } `
-            //
-            //     Where on the second line, you will get the 'return' keyword,
-            //     a string literal, and a template end consisting of '} } `'.
-            const templateStack: SyntaxKind[] = [];
-
-            const { prefix, pushTemplate } = getPrefixFromLexState(lexState);
-            text = prefix + text;
-            const offset = prefix.length;
-            if (pushTemplate) {
-                templateStack.push(SyntaxKind.TemplateHead);
-            }
-
-            scanner.setText(text);
-
-            let endOfLineState = EndOfLineState.None;
-            const spans: number[] = [];
-
-            // We can run into an unfortunate interaction between the lexical and syntactic classifier
-            // when the user is typing something generic.  Consider the case where the user types:
-            //
-            //      Foo<number
-            //
-            // From the lexical classifier's perspective, 'number' is a keyword, and so the word will
-            // be classified as such.  However, from the syntactic classifier's tree-based perspective
-            // this is simply an expression with the identifier 'number' on the RHS of the less than
-            // token.  So the classification will go back to being an identifier.  The moment the user
-            // types again, number will become a keyword, then an identifier, etc. etc.
-            //
-            // To try to avoid this problem, we avoid classifying contextual keywords as keywords
-            // when the user is potentially typing something generic.  We just can't do a good enough
-            // job at the lexical level, and so well leave it up to the syntactic classifier to make
-            // the determination.
-            //
-            // In order to determine if the user is potentially typing something generic, we use a
-            // weak heuristic where we track < and > tokens.  It's a weak heuristic, but should
-            // work well enough in practice.
-            let angleBracketStack = 0;
-
-            do {
-                token = scanner.scan();
-                if (!isTrivia(token)) {
-                    handleToken();
-                    lastNonTriviaToken = token;
-                }
-                const end = scanner.getTextPos();
-                pushEncodedClassification(scanner.getTokenPos(), end, offset, classFromKind(token), spans);
-                if (end >= text.length) {
-                    const end = getNewEndOfLineState(scanner, token, lastOrUndefined(templateStack));
-                    if (end !== undefined) {
-                        endOfLineState = end;
-                    }
-                }
-            } while (token !== SyntaxKind.EndOfFileToken);
-
-            function handleToken(): void {
-                switch (token) {
-                    case SyntaxKind.SlashToken:
-                    case SyntaxKind.SlashEqualsToken:
-                        if (!noRegexTable[lastNonTriviaToken] && scanner.reScanSlashToken() === SyntaxKind.RegularExpressionLiteral) {
-                            token = SyntaxKind.RegularExpressionLiteral;
-                        }
-                        break;
-                    case SyntaxKind.LessThanToken:
-                        if (lastNonTriviaToken === SyntaxKind.Identifier) {
-                            // Could be the start of something generic.  Keep track of that by bumping
-                            // up the current count of generic contexts we may be in.
-                            angleBracketStack++;
-                        }
-                        break;
-                    case SyntaxKind.GreaterThanToken:
-                        if (angleBracketStack > 0) {
-                            // If we think we're currently in something generic, then mark that that
-                            // generic entity is complete.
-                            angleBracketStack--;
-                        }
-                        break;
-                    case SyntaxKind.AnyKeyword:
-                    case SyntaxKind.StringKeyword:
-                    case SyntaxKind.NumberKeyword:
-                    case SyntaxKind.BooleanKeyword:
-                    case SyntaxKind.SymbolKeyword:
-                        if (angleBracketStack > 0 && !syntacticClassifierAbsent) {
-                            // If it looks like we're could be in something generic, don't classify this
-                            // as a keyword.  We may just get overwritten by the syntactic classifier,
-                            // causing a noisy experience for the user.
-                            token = SyntaxKind.Identifier;
-                        }
-                        break;
-                    case SyntaxKind.TemplateHead:
-                        templateStack.push(token);
-                        break;
-                    case SyntaxKind.OpenBraceToken:
-                        // If we don't have anything on the template stack,
-                        // then we aren't trying to keep track of a previously scanned template head.
-                        if (templateStack.length > 0) {
-                            templateStack.push(token);
-                        }
-                        break;
-                    case SyntaxKind.CloseBraceToken:
-                        // If we don't have anything on the template stack,
-                        // then we aren't trying to keep track of a previously scanned template head.
-                        if (templateStack.length > 0) {
-                            const lastTemplateStackToken = lastOrUndefined(templateStack);
-
-                            if (lastTemplateStackToken === SyntaxKind.TemplateHead) {
-                                token = scanner.reScanTemplateToken();
-
-                                // Only pop on a TemplateTail; a TemplateMiddle indicates there is more for us.
-                                if (token === SyntaxKind.TemplateTail) {
-                                    templateStack.pop();
-                                }
-                                else {
-                                    Debug.assertEqual(token, SyntaxKind.TemplateMiddle, "Should have been a template middle.");
-                                }
-                            }
-                            else {
-                                Debug.assertEqual(lastTemplateStackToken, SyntaxKind.OpenBraceToken, "Should have been an open brace");
-                                templateStack.pop();
-                            }
-                        }
-                        break;
-                    default:
-                        if (!isKeyword(token)) {
-                            break;
-                        }
-
-                        if (lastNonTriviaToken === SyntaxKind.DotToken) {
-                            token = SyntaxKind.Identifier;
-                        }
-                        else if (isKeyword(lastNonTriviaToken) && isKeyword(token) && !canFollow(lastNonTriviaToken, token)) {
-                            // We have two keywords in a row.  Only treat the second as a keyword if
-                            // it's a sequence that could legally occur in the language.  Otherwise
-                            // treat it as an identifier.  This way, if someone writes "private var"
-                            // we recognize that 'var' is actually an identifier here.
-                            token = SyntaxKind.Identifier;
-                        }
-                }
-            }
-
-            return { endOfLineState, spans };
-        }
-
-        return { getClassificationsForLine, getEncodedLexicalClassifications };
-    }
-
-    /// We do not have a full parser support to know when we should parse a regex or not
-    /// If we consider every slash token to be a regex, we could be missing cases like "1/2/3", where
-    /// we have a series of divide operator. this list allows us to be more accurate by ruling out
-    /// locations where a regexp cannot exist.
-    const noRegexTable: true[] = ts.arrayToNumericMap<SyntaxKind, true>([
-        SyntaxKind.Identifier,
-        SyntaxKind.StringLiteral,
-        SyntaxKind.NumericLiteral,
-        SyntaxKind.RegularExpressionLiteral,
-        SyntaxKind.ThisKeyword,
-        SyntaxKind.PlusPlusToken,
-        SyntaxKind.MinusMinusToken,
-        SyntaxKind.CloseParenToken,
-        SyntaxKind.CloseBracketToken,
-        SyntaxKind.CloseBraceToken,
-        SyntaxKind.TrueKeyword,
-        SyntaxKind.FalseKeyword,
-    ], token => token, () => true);
-
-    function getNewEndOfLineState(scanner: Scanner, token: SyntaxKind, lastOnTemplateStack: SyntaxKind | undefined): EndOfLineState | undefined {
-        switch (token) {
-            case SyntaxKind.StringLiteral: {
-                // Check to see if we finished up on a multiline string literal.
-                if (!scanner.isUnterminated()) return undefined;
-
-                const tokenText = scanner.getTokenText();
-                const lastCharIndex = tokenText.length - 1;
-                let numBackslashes = 0;
-                while (tokenText.charCodeAt(lastCharIndex - numBackslashes) === CharacterCodes.backslash) {
-                    numBackslashes++;
-                }
-
-                // If we have an odd number of backslashes, then the multiline string is unclosed
-                if ((numBackslashes & 1) === 0) return undefined;
-                return tokenText.charCodeAt(0) === CharacterCodes.doubleQuote ? EndOfLineState.InDoubleQuoteStringLiteral : EndOfLineState.InSingleQuoteStringLiteral;
-            }
-            case SyntaxKind.MultiLineCommentTrivia:
-                // Check to see if the multiline comment was unclosed.
-                return scanner.isUnterminated() ? EndOfLineState.InMultiLineCommentTrivia : undefined;
-            default:
-                if (isTemplateLiteralKind(token)) {
-                    if (!scanner.isUnterminated()) {
-                        return undefined;
-                    }
-                    switch (token) {
-                        case SyntaxKind.TemplateTail:
-                            return EndOfLineState.InTemplateMiddleOrTail;
-                        case SyntaxKind.NoSubstitutionTemplateLiteral:
-                            return EndOfLineState.InTemplateHeadOrNoSubstitutionTemplate;
-                        default:
-                            throw Debug.fail("Only 'NoSubstitutionTemplateLiteral's and 'TemplateTail's can be unterminated; got SyntaxKind #" + token);
-                    }
-                }
-                return lastOnTemplateStack === SyntaxKind.TemplateHead ? EndOfLineState.InTemplateSubstitutionPosition : undefined;
-        }
-    }
-
-    function pushEncodedClassification(start: number, end: number, offset: number, classification: ClassificationType, result: Push<number>): void {
-        if (classification === ClassificationType.whiteSpace) {
-            // Don't bother with whitespace classifications.  They're not needed.
-            return;
-        }
-
-        if (start === 0 && offset > 0) {
-            // We're classifying the first token, and this was a case where we prepended text.
-            // We should consider the start of this token to be at the start of the original text.
-            start += offset;
-        }
-
-        const length = end - start;
-        if (length > 0) {
-            // All our tokens are in relation to the augmented text.  Move them back to be
-            // relative to the original text.
-            result.push(start - offset, length, classification);
-        }
-    }
-
-    function convertClassificationsToResult(classifications: Classifications, text: string): ClassificationResult {
-        const entries: ClassificationInfo[] = [];
-        const dense = classifications.spans;
-        let lastEnd = 0;
-
-        for (let i = 0; i < dense.length; i += 3) {
-            const start = dense[i];
-            const length = dense[i + 1];
-            const type = <ClassificationType>dense[i + 2];
-
-            // Make a whitespace entry between the last item and this one.
-            if (lastEnd >= 0) {
-                const whitespaceLength = start - lastEnd;
-                if (whitespaceLength > 0) {
-                    entries.push({ length: whitespaceLength, classification: TokenClass.Whitespace });
-                }
-            }
-
-            entries.push({ length, classification: convertClassification(type) });
-            lastEnd = start + length;
-        }
-
-        const whitespaceLength = text.length - lastEnd;
-        if (whitespaceLength > 0) {
-            entries.push({ length: whitespaceLength, classification: TokenClass.Whitespace });
-        }
-
-        return { entries, finalLexState: classifications.endOfLineState };
-    }
-
-    function convertClassification(type: ClassificationType): TokenClass {
-        switch (type) {
-            case ClassificationType.comment: return TokenClass.Comment;
-            case ClassificationType.keyword: return TokenClass.Keyword;
-            case ClassificationType.numericLiteral: return TokenClass.NumberLiteral;
-            case ClassificationType.operator: return TokenClass.Operator;
-            case ClassificationType.stringLiteral: return TokenClass.StringLiteral;
-            case ClassificationType.whiteSpace: return TokenClass.Whitespace;
-            case ClassificationType.punctuation: return TokenClass.Punctuation;
-            case ClassificationType.identifier:
-            case ClassificationType.className:
-            case ClassificationType.enumName:
-            case ClassificationType.interfaceName:
-            case ClassificationType.moduleName:
-            case ClassificationType.typeParameterName:
-            case ClassificationType.typeAliasName:
-            case ClassificationType.text:
-            case ClassificationType.parameterName:
-                return TokenClass.Identifier;
-        }
-    }
-
-    /** Returns true if 'keyword2' can legally follow 'keyword1' in any language construct. */
-    function canFollow(keyword1: SyntaxKind, keyword2: SyntaxKind): boolean {
-        if (!isAccessibilityModifier(keyword1)) {
-            // Assume any other keyword combination is legal.
-            // This can be refined in the future if there are more cases we want the classifier to be better at.
-            return true;
-        }
-        switch (keyword2) {
-            case SyntaxKind.GetKeyword:
-            case SyntaxKind.SetKeyword:
-            case SyntaxKind.ConstructorKeyword:
-            case SyntaxKind.StaticKeyword:
-                return true; // Allow things like "public get", "public constructor" and "public static".
-            default:
-                return false; // Any other keyword following "public" is actually an identifier, not a real keyword.
-        }
-    }
-
-    function getPrefixFromLexState(lexState: EndOfLineState): { readonly prefix: string, readonly pushTemplate?: true } {
-        // If we're in a string literal, then prepend: "\
-        // (and a newline).  That way when we lex we'll think we're still in a string literal.
-        //
-        // If we're in a multiline comment, then prepend: /*
-        // (and a newline).  That way when we lex we'll think we're still in a multiline comment.
-        switch (lexState) {
-            case EndOfLineState.InDoubleQuoteStringLiteral:
-                return { prefix: "\"\\\n" };
-            case EndOfLineState.InSingleQuoteStringLiteral:
-                return { prefix: "'\\\n" };
-            case EndOfLineState.InMultiLineCommentTrivia:
-                return { prefix: "/*\n" };
-            case EndOfLineState.InTemplateHeadOrNoSubstitutionTemplate:
-                return { prefix: "`\n" };
-            case EndOfLineState.InTemplateMiddleOrTail:
-                return { prefix: "}\n", pushTemplate: true };
-            case EndOfLineState.InTemplateSubstitutionPosition:
-                return { prefix: "", pushTemplate: true };
-            case EndOfLineState.None:
-                return { prefix: "" };
-            default:
-                throw Debug.assertNever(lexState);
-        }
-    }
-
-    function isBinaryExpressionOperatorToken(token: SyntaxKind): boolean {
-        switch (token) {
-            case SyntaxKind.AsteriskToken:
-            case SyntaxKind.SlashToken:
-            case SyntaxKind.PercentToken:
-            case SyntaxKind.PlusToken:
-            case SyntaxKind.MinusToken:
-            case SyntaxKind.LessThanLessThanToken:
-            case SyntaxKind.GreaterThanGreaterThanToken:
-            case SyntaxKind.GreaterThanGreaterThanGreaterThanToken:
-            case SyntaxKind.LessThanToken:
-            case SyntaxKind.GreaterThanToken:
-            case SyntaxKind.LessThanEqualsToken:
-            case SyntaxKind.GreaterThanEqualsToken:
-            case SyntaxKind.InstanceOfKeyword:
-            case SyntaxKind.InKeyword:
-            case SyntaxKind.AsKeyword:
-            case SyntaxKind.EqualsEqualsToken:
-            case SyntaxKind.ExclamationEqualsToken:
-            case SyntaxKind.EqualsEqualsEqualsToken:
-            case SyntaxKind.ExclamationEqualsEqualsToken:
-            case SyntaxKind.AmpersandToken:
-            case SyntaxKind.CaretToken:
-            case SyntaxKind.BarToken:
-            case SyntaxKind.AmpersandAmpersandToken:
-            case SyntaxKind.BarBarToken:
-            case SyntaxKind.BarEqualsToken:
-            case SyntaxKind.AmpersandEqualsToken:
-            case SyntaxKind.CaretEqualsToken:
-            case SyntaxKind.LessThanLessThanEqualsToken:
-            case SyntaxKind.GreaterThanGreaterThanEqualsToken:
-            case SyntaxKind.GreaterThanGreaterThanGreaterThanEqualsToken:
-            case SyntaxKind.PlusEqualsToken:
-            case SyntaxKind.MinusEqualsToken:
-            case SyntaxKind.AsteriskEqualsToken:
-            case SyntaxKind.SlashEqualsToken:
-            case SyntaxKind.PercentEqualsToken:
-            case SyntaxKind.EqualsToken:
-            case SyntaxKind.CommaToken:
-                return true;
-            default:
-                return false;
-        }
-    }
-
-    function isPrefixUnaryExpressionOperatorToken(token: SyntaxKind): boolean {
-        switch (token) {
-            case SyntaxKind.PlusToken:
-            case SyntaxKind.MinusToken:
-            case SyntaxKind.TildeToken:
-            case SyntaxKind.ExclamationToken:
-            case SyntaxKind.PlusPlusToken:
-            case SyntaxKind.MinusMinusToken:
-                return true;
-            default:
-                return false;
-        }
-    }
-
-    function classFromKind(token: SyntaxKind): ClassificationType {
-        if (isKeyword(token)) {
-            return ClassificationType.keyword;
-        }
-        else if (isBinaryExpressionOperatorToken(token) || isPrefixUnaryExpressionOperatorToken(token)) {
-            return ClassificationType.operator;
-        }
-        else if (token >= SyntaxKind.FirstPunctuation && token <= SyntaxKind.LastPunctuation) {
-            return ClassificationType.punctuation;
-        }
-
-        switch (token) {
-            case SyntaxKind.NumericLiteral:
-                return ClassificationType.numericLiteral;
-            case SyntaxKind.StringLiteral:
-                return ClassificationType.stringLiteral;
-            case SyntaxKind.RegularExpressionLiteral:
-                return ClassificationType.regularExpressionLiteral;
-            case SyntaxKind.ConflictMarkerTrivia:
-            case SyntaxKind.MultiLineCommentTrivia:
-            case SyntaxKind.SingleLineCommentTrivia:
-                return ClassificationType.comment;
-            case SyntaxKind.WhitespaceTrivia:
-            case SyntaxKind.NewLineTrivia:
-                return ClassificationType.whiteSpace;
-            case SyntaxKind.Identifier:
-            default:
-                if (isTemplateLiteralKind(token)) {
-                    return ClassificationType.stringLiteral;
-                }
-                return ClassificationType.identifier;
-        }
-    }
-
-    /* @internal */
-    export function getSemanticClassifications(typeChecker: TypeChecker, cancellationToken: CancellationToken, sourceFile: SourceFile, classifiableNames: UnderscoreEscapedMap<true>, span: TextSpan): ClassifiedSpan[] {
-        return convertClassificationsToSpans(getEncodedSemanticClassifications(typeChecker, cancellationToken, sourceFile, classifiableNames, span));
-    }
-
-    function checkForClassificationCancellation(cancellationToken: CancellationToken, kind: SyntaxKind) {
-        // We don't want to actually call back into our host on every node to find out if we've
-        // been canceled.  That would be an enormous amount of chattyness, along with the all
-        // the overhead of marshalling the data to/from the host.  So instead we pick a few
-        // reasonable node kinds to bother checking on.  These node kinds represent high level
-        // constructs that we would expect to see commonly, but just at a far less frequent
-        // interval.
-        //
-        // For example, in checker.ts (around 750k) we only have around 600 of these constructs.
-        // That means we're calling back into the host around every 1.2k of the file we process.
-        // Lib.d.ts has similar numbers.
-        switch (kind) {
-            case SyntaxKind.ModuleDeclaration:
-            case SyntaxKind.ClassDeclaration:
-            case SyntaxKind.InterfaceDeclaration:
-            case SyntaxKind.FunctionDeclaration:
-                cancellationToken.throwIfCancellationRequested();
-        }
-    }
-
-    /* @internal */
-    export function getEncodedSemanticClassifications(typeChecker: TypeChecker, cancellationToken: CancellationToken, sourceFile: SourceFile, classifiableNames: UnderscoreEscapedMap<true>, span: TextSpan): Classifications {
-<<<<<<< HEAD
-        const result: number[] = [];
-        processNode(sourceFile);
-
-        return { spans: result, endOfLineState: EndOfLineState.None };
-
-        function pushClassification(start: number, length: number, type: ClassificationType) {
-            result.push(start);
-            result.push(length);
-            result.push(type);
-        }
-
-        function classifySymbol(symbol: Symbol, meaningAtPosition: SemanticMeaning): ClassificationType | undefined {
-            const flags = symbol.getFlags();
-            if ((flags & SymbolFlags.Classifiable) === SymbolFlags.None) {
-=======
-        const spans: number[] = [];
-        sourceFile.forEachChild(function cb(node: Node): void {
-            // Only walk into nodes that intersect the requested span.
-            if (!node || !textSpanIntersectsWith(span, node.pos, node.getFullWidth())) {
->>>>>>> 8d209a36
-                return;
-            }
-
-            checkForClassificationCancellation(cancellationToken, node.kind);
-            // Only bother calling into the typechecker if this is an identifier that
-            // could possibly resolve to a type name.  This makes classification run
-            // in a third of the time it would normally take.
-            if (isIdentifier(node) && !nodeIsMissing(node) && classifiableNames.has(node.escapedText)) {
-                const symbol = typeChecker.getSymbolAtLocation(node);
-                const type = symbol && classifySymbol(symbol, getMeaningFromLocation(node), typeChecker);
-                if (type) {
-                    pushClassification(node.getStart(sourceFile), node.getEnd(), type);
-                }
-            }
-
-            node.forEachChild(cb);
-        });
-        return { spans, endOfLineState: EndOfLineState.None };
-
-<<<<<<< HEAD
-            /**
-             * Returns true if there exists a module that introduces entities on the value side.
-             */
-            function hasValueSideModule(symbol: Symbol): boolean {
-                return some(symbol.declarations, declaration => {
-                    return declaration.kind === SyntaxKind.ModuleDeclaration &&
-                        getModuleInstanceState(declaration) === ModuleInstanceState.Instantiated;
-                });
-            }
-=======
-        function pushClassification(start: number, end: number, type: ClassificationType): void {
-            spans.push(start);
-            spans.push(end - start);
-            spans.push(type);
->>>>>>> 8d209a36
-        }
-    }
-
-    function classifySymbol(symbol: Symbol, meaningAtPosition: SemanticMeaning, checker: TypeChecker): ClassificationType | undefined {
-        const flags = symbol.getFlags();
-        if ((flags & SymbolFlags.Classifiable) === SymbolFlags.None) {
-            return undefined;
-        }
-        else if (flags & SymbolFlags.Class) {
-            return ClassificationType.className;
-        }
-        else if (flags & SymbolFlags.Enum) {
-            return ClassificationType.enumName;
-        }
-        else if (flags & SymbolFlags.TypeAlias) {
-            return ClassificationType.typeAliasName;
-        }
-        else if (flags & SymbolFlags.Module) {
-            // Only classify a module as such if
-            //  - It appears in a namespace context.
-            //  - There exists a module declaration which actually impacts the value side.
-            return meaningAtPosition & SemanticMeaning.Namespace || meaningAtPosition & SemanticMeaning.Value && hasValueSideModule(symbol) ? ClassificationType.moduleName : undefined;
-        }
-        else if (flags & SymbolFlags.Alias) {
-            return classifySymbol(checker.getAliasedSymbol(symbol), meaningAtPosition, checker);
-        }
-        else if (meaningAtPosition & SemanticMeaning.Type) {
-            return flags & SymbolFlags.Interface ? ClassificationType.interfaceName : flags & SymbolFlags.TypeParameter ? ClassificationType.typeParameterName : undefined;
-        }
-        else {
-            return undefined;
-        }
-    }
-
-    /** Returns true if there exists a module that introduces entities on the value side. */
-    function hasValueSideModule(symbol: Symbol): boolean {
-        return some(symbol.declarations, declaration =>
-            isModuleDeclaration(declaration) && getModuleInstanceState(declaration) === ModuleInstanceState.Instantiated);
-    }
-
-    function getClassificationTypeName(type: ClassificationType): ClassificationTypeNames {
-        switch (type) {
-            case ClassificationType.comment: return ClassificationTypeNames.comment;
-            case ClassificationType.identifier: return ClassificationTypeNames.identifier;
-            case ClassificationType.keyword: return ClassificationTypeNames.keyword;
-            case ClassificationType.numericLiteral: return ClassificationTypeNames.numericLiteral;
-            case ClassificationType.operator: return ClassificationTypeNames.operator;
-            case ClassificationType.stringLiteral: return ClassificationTypeNames.stringLiteral;
-            case ClassificationType.whiteSpace: return ClassificationTypeNames.whiteSpace;
-            case ClassificationType.text: return ClassificationTypeNames.text;
-            case ClassificationType.punctuation: return ClassificationTypeNames.punctuation;
-            case ClassificationType.className: return ClassificationTypeNames.className;
-            case ClassificationType.enumName: return ClassificationTypeNames.enumName;
-            case ClassificationType.interfaceName: return ClassificationTypeNames.interfaceName;
-            case ClassificationType.moduleName: return ClassificationTypeNames.moduleName;
-            case ClassificationType.typeParameterName: return ClassificationTypeNames.typeParameterName;
-            case ClassificationType.typeAliasName: return ClassificationTypeNames.typeAliasName;
-            case ClassificationType.parameterName: return ClassificationTypeNames.parameterName;
-            case ClassificationType.docCommentTagName: return ClassificationTypeNames.docCommentTagName;
-            case ClassificationType.jsxOpenTagName: return ClassificationTypeNames.jsxOpenTagName;
-            case ClassificationType.jsxCloseTagName: return ClassificationTypeNames.jsxCloseTagName;
-            case ClassificationType.jsxSelfClosingTagName: return ClassificationTypeNames.jsxSelfClosingTagName;
-            case ClassificationType.jsxAttribute: return ClassificationTypeNames.jsxAttribute;
-            case ClassificationType.jsxText: return ClassificationTypeNames.jsxText;
-            case ClassificationType.jsxAttributeStringLiteralValue: return ClassificationTypeNames.jsxAttributeStringLiteralValue;
-            default: return undefined!; // TODO: GH#18217 throw Debug.assertNever(type);
-        }
-    }
-
-    function convertClassificationsToSpans(classifications: Classifications): ClassifiedSpan[] {
-        Debug.assert(classifications.spans.length % 3 === 0);
-        const dense = classifications.spans;
-        const result: ClassifiedSpan[] = [];
-        for (let i = 0; i < dense.length; i += 3) {
-            result.push({
-                textSpan: createTextSpan(dense[i], dense[i + 1]),
-                classificationType: getClassificationTypeName(dense[i + 2])
-            });
-        }
-
-        return result;
-    }
-
-    /* @internal */
-    export function getSyntacticClassifications(cancellationToken: CancellationToken, sourceFile: SourceFile, span: TextSpan): ClassifiedSpan[] {
-        return convertClassificationsToSpans(getEncodedSyntacticClassifications(cancellationToken, sourceFile, span));
-    }
-
-    /* @internal */
-    export function getEncodedSyntacticClassifications(cancellationToken: CancellationToken, sourceFile: SourceFile, span: TextSpan): Classifications {
-        const spanStart = span.start;
-        const spanLength = span.length;
-
-        // Make a scanner we can get trivia from.
-        const triviaScanner = createScanner(ScriptTarget.Latest, /*skipTrivia*/ false, sourceFile.languageVariant, sourceFile.text);
-        const mergeConflictScanner = createScanner(ScriptTarget.Latest, /*skipTrivia*/ false, sourceFile.languageVariant, sourceFile.text);
-
-        const result: number[] = [];
-        processElement(sourceFile);
-
-        return { spans: result, endOfLineState: EndOfLineState.None };
-
-        function pushClassification(start: number, length: number, type: ClassificationType) {
-            result.push(start);
-            result.push(length);
-            result.push(type);
-        }
-
-        function classifyLeadingTriviaAndGetTokenStart(token: Node): number {
-            triviaScanner.setTextPos(token.pos);
-            while (true) {
-                const start = triviaScanner.getTextPos();
-                // only bother scanning if we have something that could be trivia.
-                if (!couldStartTrivia(sourceFile.text, start)) {
-                    return start;
-                }
-
-                const kind = triviaScanner.scan();
-                const end = triviaScanner.getTextPos();
-                const width = end - start;
-
-                // The moment we get something that isn't trivia, then stop processing.
-                if (!isTrivia(kind)) {
-                    return start;
-                }
-
-                // Don't bother with newlines/whitespace.
-                if (kind === SyntaxKind.NewLineTrivia || kind === SyntaxKind.WhitespaceTrivia) {
-                    continue;
-                }
-
-                // Only bother with the trivia if it at least intersects the span of interest.
-                if (isComment(kind)) {
-                    classifyComment(token, kind, start, width);
-
-                    // Classifying a comment might cause us to reuse the trivia scanner
-                    // (because of jsdoc comments).  So after we classify the comment make
-                    // sure we set the scanner position back to where it needs to be.
-                    triviaScanner.setTextPos(end);
-                    continue;
-                }
-
-                if (kind === SyntaxKind.ConflictMarkerTrivia) {
-                    const text = sourceFile.text;
-                    const ch = text.charCodeAt(start);
-
-                    // for the <<<<<<< and >>>>>>> markers, we just add them in as comments
-                    // in the classification stream.
-                    if (ch === CharacterCodes.lessThan || ch === CharacterCodes.greaterThan) {
-                        pushClassification(start, width, ClassificationType.comment);
-                        continue;
-                    }
-
-                    // for the ||||||| and ======== markers, add a comment for the first line,
-                    // and then lex all subsequent lines up until the end of the conflict marker.
-                    Debug.assert(ch === CharacterCodes.bar || ch === CharacterCodes.equals);
-                    classifyDisabledMergeCode(text, start, end);
-                }
-            }
-        }
-
-        function classifyComment(token: Node, kind: SyntaxKind, start: number, width: number) {
-            if (kind === SyntaxKind.MultiLineCommentTrivia) {
-                // See if this is a doc comment.  If so, we'll classify certain portions of it
-                // specially.
-                const docCommentAndDiagnostics = parseIsolatedJSDocComment(sourceFile.text, start, width);
-                if (docCommentAndDiagnostics && docCommentAndDiagnostics.jsDoc) {
-                    // TODO: This should be predicated on `token["kind"]` being compatible with `HasJSDoc["kind"]`
-                    docCommentAndDiagnostics.jsDoc.parent = token as HasJSDoc;
-                    classifyJSDocComment(docCommentAndDiagnostics.jsDoc);
-                    return;
-                }
-            }
-
-            // Simple comment.  Just add as is.
-            pushCommentRange(start, width);
-        }
-
-        function pushCommentRange(start: number, width: number) {
-            pushClassification(start, width, ClassificationType.comment);
-        }
-
-        function classifyJSDocComment(docComment: JSDoc) {
-            let pos = docComment.pos;
-
-            if (docComment.tags) {
-                for (const tag of docComment.tags) {
-                    // As we walk through each tag, classify the portion of text from the end of
-                    // the last tag (or the start of the entire doc comment) as 'comment'.
-                    if (tag.pos !== pos) {
-                        pushCommentRange(pos, tag.pos - pos);
-                    }
-
-                    pushClassification(tag.atToken.pos, tag.atToken.end - tag.atToken.pos, ClassificationType.punctuation); // "@"
-                    pushClassification(tag.tagName.pos, tag.tagName.end - tag.tagName.pos, ClassificationType.docCommentTagName); // e.g. "param"
-
-                    pos = tag.tagName.end;
-
-                    switch (tag.kind) {
-                        case SyntaxKind.JSDocParameterTag:
-                            processJSDocParameterTag(<JSDocParameterTag>tag);
-                            break;
-                        case SyntaxKind.JSDocTemplateTag:
-                            processJSDocTemplateTag(<JSDocTemplateTag>tag);
-                            break;
-                        case SyntaxKind.JSDocTypeTag:
-                            processElement((<JSDocTypeTag>tag).typeExpression!);
-                            break;
-                        case SyntaxKind.JSDocReturnTag:
-                            processElement((<JSDocReturnTag>tag).typeExpression!);
-                            break;
-                    }
-
-                    pos = tag.end;
-                }
-            }
-
-            if (pos !== docComment.end) {
-                pushCommentRange(pos, docComment.end - pos);
-            }
-
-            return;
-
-            function processJSDocParameterTag(tag: JSDocParameterTag) {
-                if (tag.isNameFirst) {
-                    pushCommentRange(pos, tag.name.pos - pos);
-                    pushClassification(tag.name.pos, tag.name.end - tag.name.pos, ClassificationType.parameterName);
-                    pos = tag.name.end;
-                }
-
-                if (tag.typeExpression) {
-                    pushCommentRange(pos, tag.typeExpression.pos - pos);
-                    processElement(tag.typeExpression);
-                    pos = tag.typeExpression.end;
-                }
-
-                if (!tag.isNameFirst) {
-                    pushCommentRange(pos, tag.name.pos - pos);
-                    pushClassification(tag.name.pos, tag.name.end - tag.name.pos, ClassificationType.parameterName);
-                    pos = tag.name.end;
-                }
-            }
-        }
-
-        function processJSDocTemplateTag(tag: JSDocTemplateTag) {
-            for (const child of tag.getChildren()) {
-                processElement(child);
-            }
-        }
-
-        function classifyDisabledMergeCode(text: string, start: number, end: number) {
-            // Classify the line that the ||||||| or ======= marker is on as a comment.
-            // Then just lex all further tokens and add them to the result.
-            let i: number;
-            for (i = start; i < end; i++) {
-                if (isLineBreak(text.charCodeAt(i))) {
-                    break;
-                }
-            }
-            pushClassification(start, i - start, ClassificationType.comment);
-            mergeConflictScanner.setTextPos(i);
-
-            while (mergeConflictScanner.getTextPos() < end) {
-                classifyDisabledCodeToken();
-            }
-        }
-
-        function classifyDisabledCodeToken() {
-            const start = mergeConflictScanner.getTextPos();
-            const tokenKind = mergeConflictScanner.scan();
-            const end = mergeConflictScanner.getTextPos();
-
-            const type = classifyTokenType(tokenKind);
-            if (type) {
-                pushClassification(start, end - start, type);
-            }
-        }
-
-        /**
-         * Returns true if node should be treated as classified and no further processing is required.
-         * False will mean that node is not classified and traverse routine should recurse into node contents.
-         */
-        function tryClassifyNode(node: Node): boolean {
-            if (isJSDoc(node)) {
-                return true;
-            }
-
-            if (nodeIsMissing(node)) {
-                return true;
-            }
-
-            const classifiedElementName = tryClassifyJsxElementName(node);
-            if (!isToken(node) && node.kind !== SyntaxKind.JsxText && classifiedElementName === undefined) {
-                return false;
-            }
-
-            const tokenStart = node.kind === SyntaxKind.JsxText ? node.pos : classifyLeadingTriviaAndGetTokenStart(node);
-
-            const tokenWidth = node.end - tokenStart;
-            Debug.assert(tokenWidth >= 0);
-            if (tokenWidth > 0) {
-                const type = classifiedElementName || classifyTokenType(node.kind, node);
-                if (type) {
-                    pushClassification(tokenStart, tokenWidth, type);
-                }
-            }
-
-            return true;
-        }
-
-        function tryClassifyJsxElementName(token: Node): ClassificationType | undefined {
-            switch (token.parent && token.parent.kind) {
-                case SyntaxKind.JsxOpeningElement:
-                    if ((<JsxOpeningElement>token.parent).tagName === token) {
-                        return ClassificationType.jsxOpenTagName;
-                    }
-                    break;
-                case SyntaxKind.JsxClosingElement:
-                    if ((<JsxClosingElement>token.parent).tagName === token) {
-                        return ClassificationType.jsxCloseTagName;
-                    }
-                    break;
-                case SyntaxKind.JsxSelfClosingElement:
-                    if ((<JsxSelfClosingElement>token.parent).tagName === token) {
-                        return ClassificationType.jsxSelfClosingTagName;
-                    }
-                    break;
-                case SyntaxKind.JsxAttribute:
-                    if ((<JsxAttribute>token.parent).name === token) {
-                        return ClassificationType.jsxAttribute;
-                    }
-                    break;
-            }
-            return undefined;
-        }
-
-        // for accurate classification, the actual token should be passed in.  however, for
-        // cases like 'disabled merge code' classification, we just get the token kind and
-        // classify based on that instead.
-        function classifyTokenType(tokenKind: SyntaxKind, token?: Node): ClassificationType | undefined {
-            if (isKeyword(tokenKind)) {
-                return ClassificationType.keyword;
-            }
-
-            // Special case < and >  If they appear in a generic context they are punctuation,
-            // not operators.
-            if (tokenKind === SyntaxKind.LessThanToken || tokenKind === SyntaxKind.GreaterThanToken) {
-                // If the node owning the token has a type argument list or type parameter list, then
-                // we can effectively assume that a '<' and '>' belong to those lists.
-                if (token && getTypeArgumentOrTypeParameterList(token.parent)) {
-                    return ClassificationType.punctuation;
-                }
-            }
-
-            if (isPunctuation(tokenKind)) {
-                if (token) {
-                    const parent = token.parent;
-                    if (tokenKind === SyntaxKind.EqualsToken) {
-                        // the '=' in a variable declaration is special cased here.
-                        if (parent.kind === SyntaxKind.VariableDeclaration ||
-                            parent.kind === SyntaxKind.PropertyDeclaration ||
-                            parent.kind === SyntaxKind.Parameter ||
-                            parent.kind === SyntaxKind.JsxAttribute) {
-                            return ClassificationType.operator;
-                        }
-                    }
-
-                    if (parent.kind === SyntaxKind.BinaryExpression ||
-                        parent.kind === SyntaxKind.PrefixUnaryExpression ||
-                        parent.kind === SyntaxKind.PostfixUnaryExpression ||
-                        parent.kind === SyntaxKind.ConditionalExpression) {
-                        return ClassificationType.operator;
-                    }
-                }
-
-                return ClassificationType.punctuation;
-            }
-            else if (tokenKind === SyntaxKind.NumericLiteral) {
-                return ClassificationType.numericLiteral;
-            }
-            else if (tokenKind === SyntaxKind.StringLiteral) {
-                // TODO: GH#18217
-                return token!.parent.kind === SyntaxKind.JsxAttribute ? ClassificationType.jsxAttributeStringLiteralValue : ClassificationType.stringLiteral;
-            }
-            else if (tokenKind === SyntaxKind.RegularExpressionLiteral) {
-                // TODO: we should get another classification type for these literals.
-                return ClassificationType.stringLiteral;
-            }
-            else if (isTemplateLiteralKind(tokenKind)) {
-                // TODO (drosen): we should *also* get another classification type for these literals.
-                return ClassificationType.stringLiteral;
-            }
-            else if (tokenKind === SyntaxKind.JsxText) {
-                return ClassificationType.jsxText;
-            }
-            else if (tokenKind === SyntaxKind.Identifier) {
-                if (token) {
-                    switch (token.parent.kind) {
-                        case SyntaxKind.ClassDeclaration:
-                            if ((<ClassDeclaration>token.parent).name === token) {
-                                return ClassificationType.className;
-                            }
-                            return;
-                        case SyntaxKind.TypeParameter:
-                            if ((<TypeParameterDeclaration>token.parent).name === token) {
-                                return ClassificationType.typeParameterName;
-                            }
-                            return;
-                        case SyntaxKind.InterfaceDeclaration:
-                            if ((<InterfaceDeclaration>token.parent).name === token) {
-                                return ClassificationType.interfaceName;
-                            }
-                            return;
-                        case SyntaxKind.EnumDeclaration:
-                            if ((<EnumDeclaration>token.parent).name === token) {
-                                return ClassificationType.enumName;
-                            }
-                            return;
-                        case SyntaxKind.ModuleDeclaration:
-                            if ((<ModuleDeclaration>token.parent).name === token) {
-                                return ClassificationType.moduleName;
-                            }
-                            return;
-                        case SyntaxKind.Parameter:
-                            if ((<ParameterDeclaration>token.parent).name === token) {
-                                return isThisIdentifier(token) ? ClassificationType.keyword : ClassificationType.parameterName;
-                            }
-                            return;
-                    }
-                }
-                return ClassificationType.identifier;
-            }
-        }
-
-        function processElement(element: Node) {
-            if (!element) {
-                return;
-            }
-
-            // Ignore nodes that don't intersect the original span to classify.
-            if (decodedTextSpanIntersectsWith(spanStart, spanLength, element.pos, element.getFullWidth())) {
-                checkForClassificationCancellation(cancellationToken, element.kind);
-
-                for (const child of element.getChildren(sourceFile)) {
-                    if (!tryClassifyNode(child)) {
-                        // Recurse into our child nodes.
-                        processElement(child);
-                    }
-                }
-            }
-        }
-    }
-}
+namespace ts {
+    export function createClassifier(): Classifier {
+        const scanner = createScanner(ScriptTarget.Latest, /*skipTrivia*/ false);
+
+        function getClassificationsForLine(text: string, lexState: EndOfLineState, syntacticClassifierAbsent: boolean): ClassificationResult {
+            return convertClassificationsToResult(getEncodedLexicalClassifications(text, lexState, syntacticClassifierAbsent), text);
+        }
+
+        // If there is a syntactic classifier ('syntacticClassifierAbsent' is false),
+        // we will be more conservative in order to avoid conflicting with the syntactic classifier.
+        function getEncodedLexicalClassifications(text: string, lexState: EndOfLineState, syntacticClassifierAbsent: boolean): Classifications {
+            let token = SyntaxKind.Unknown;
+            let lastNonTriviaToken = SyntaxKind.Unknown;
+
+            // Just a stack of TemplateHeads and OpenCurlyBraces, used to perform rudimentary (inexact)
+            // classification on template strings. Because of the context free nature of templates,
+            // the only precise way to classify a template portion would be by propagating the stack across
+            // lines, just as we do with the end-of-line state. However, this is a burden for implementers,
+            // and the behavior is entirely subsumed by the syntactic classifier anyway, so we instead
+            // flatten any nesting when the template stack is non-empty and encode it in the end-of-line state.
+            // Situations in which this fails are
+            //  1) When template strings are nested across different lines:
+            //          `hello ${ `world
+            //          ` }`
+            //
+            //     Where on the second line, you will get the closing of a template,
+            //     a closing curly, and a new template.
+            //
+            //  2) When substitution expressions have curly braces and the curly brace falls on the next line:
+            //          `hello ${ () => {
+            //          return "world" } } `
+            //
+            //     Where on the second line, you will get the 'return' keyword,
+            //     a string literal, and a template end consisting of '} } `'.
+            const templateStack: SyntaxKind[] = [];
+
+            const { prefix, pushTemplate } = getPrefixFromLexState(lexState);
+            text = prefix + text;
+            const offset = prefix.length;
+            if (pushTemplate) {
+                templateStack.push(SyntaxKind.TemplateHead);
+            }
+
+            scanner.setText(text);
+
+            let endOfLineState = EndOfLineState.None;
+            const spans: number[] = [];
+
+            // We can run into an unfortunate interaction between the lexical and syntactic classifier
+            // when the user is typing something generic.  Consider the case where the user types:
+            //
+            //      Foo<number
+            //
+            // From the lexical classifier's perspective, 'number' is a keyword, and so the word will
+            // be classified as such.  However, from the syntactic classifier's tree-based perspective
+            // this is simply an expression with the identifier 'number' on the RHS of the less than
+            // token.  So the classification will go back to being an identifier.  The moment the user
+            // types again, number will become a keyword, then an identifier, etc. etc.
+            //
+            // To try to avoid this problem, we avoid classifying contextual keywords as keywords
+            // when the user is potentially typing something generic.  We just can't do a good enough
+            // job at the lexical level, and so well leave it up to the syntactic classifier to make
+            // the determination.
+            //
+            // In order to determine if the user is potentially typing something generic, we use a
+            // weak heuristic where we track < and > tokens.  It's a weak heuristic, but should
+            // work well enough in practice.
+            let angleBracketStack = 0;
+
+            do {
+                token = scanner.scan();
+                if (!isTrivia(token)) {
+                    handleToken();
+                    lastNonTriviaToken = token;
+                }
+                const end = scanner.getTextPos();
+                pushEncodedClassification(scanner.getTokenPos(), end, offset, classFromKind(token), spans);
+                if (end >= text.length) {
+                    const end = getNewEndOfLineState(scanner, token, lastOrUndefined(templateStack));
+                    if (end !== undefined) {
+                        endOfLineState = end;
+                    }
+                }
+            } while (token !== SyntaxKind.EndOfFileToken);
+
+            function handleToken(): void {
+                switch (token) {
+                    case SyntaxKind.SlashToken:
+                    case SyntaxKind.SlashEqualsToken:
+                        if (!noRegexTable[lastNonTriviaToken] && scanner.reScanSlashToken() === SyntaxKind.RegularExpressionLiteral) {
+                            token = SyntaxKind.RegularExpressionLiteral;
+                        }
+                        break;
+                    case SyntaxKind.LessThanToken:
+                        if (lastNonTriviaToken === SyntaxKind.Identifier) {
+                            // Could be the start of something generic.  Keep track of that by bumping
+                            // up the current count of generic contexts we may be in.
+                            angleBracketStack++;
+                        }
+                        break;
+                    case SyntaxKind.GreaterThanToken:
+                        if (angleBracketStack > 0) {
+                            // If we think we're currently in something generic, then mark that that
+                            // generic entity is complete.
+                            angleBracketStack--;
+                        }
+                        break;
+                    case SyntaxKind.AnyKeyword:
+                    case SyntaxKind.StringKeyword:
+                    case SyntaxKind.NumberKeyword:
+                    case SyntaxKind.BooleanKeyword:
+                    case SyntaxKind.SymbolKeyword:
+                        if (angleBracketStack > 0 && !syntacticClassifierAbsent) {
+                            // If it looks like we're could be in something generic, don't classify this
+                            // as a keyword.  We may just get overwritten by the syntactic classifier,
+                            // causing a noisy experience for the user.
+                            token = SyntaxKind.Identifier;
+                        }
+                        break;
+                    case SyntaxKind.TemplateHead:
+                        templateStack.push(token);
+                        break;
+                    case SyntaxKind.OpenBraceToken:
+                        // If we don't have anything on the template stack,
+                        // then we aren't trying to keep track of a previously scanned template head.
+                        if (templateStack.length > 0) {
+                            templateStack.push(token);
+                        }
+                        break;
+                    case SyntaxKind.CloseBraceToken:
+                        // If we don't have anything on the template stack,
+                        // then we aren't trying to keep track of a previously scanned template head.
+                        if (templateStack.length > 0) {
+                            const lastTemplateStackToken = lastOrUndefined(templateStack);
+
+                            if (lastTemplateStackToken === SyntaxKind.TemplateHead) {
+                                token = scanner.reScanTemplateToken();
+
+                                // Only pop on a TemplateTail; a TemplateMiddle indicates there is more for us.
+                                if (token === SyntaxKind.TemplateTail) {
+                                    templateStack.pop();
+                                }
+                                else {
+                                    Debug.assertEqual(token, SyntaxKind.TemplateMiddle, "Should have been a template middle.");
+                                }
+                            }
+                            else {
+                                Debug.assertEqual(lastTemplateStackToken, SyntaxKind.OpenBraceToken, "Should have been an open brace");
+                                templateStack.pop();
+                            }
+                        }
+                        break;
+                    default:
+                        if (!isKeyword(token)) {
+                            break;
+                        }
+
+                        if (lastNonTriviaToken === SyntaxKind.DotToken) {
+                            token = SyntaxKind.Identifier;
+                        }
+                        else if (isKeyword(lastNonTriviaToken) && isKeyword(token) && !canFollow(lastNonTriviaToken, token)) {
+                            // We have two keywords in a row.  Only treat the second as a keyword if
+                            // it's a sequence that could legally occur in the language.  Otherwise
+                            // treat it as an identifier.  This way, if someone writes "private var"
+                            // we recognize that 'var' is actually an identifier here.
+                            token = SyntaxKind.Identifier;
+                        }
+                }
+            }
+
+            return { endOfLineState, spans };
+        }
+
+        return { getClassificationsForLine, getEncodedLexicalClassifications };
+    }
+
+    /// We do not have a full parser support to know when we should parse a regex or not
+    /// If we consider every slash token to be a regex, we could be missing cases like "1/2/3", where
+    /// we have a series of divide operator. this list allows us to be more accurate by ruling out
+    /// locations where a regexp cannot exist.
+    const noRegexTable: true[] = ts.arrayToNumericMap<SyntaxKind, true>([
+        SyntaxKind.Identifier,
+        SyntaxKind.StringLiteral,
+        SyntaxKind.NumericLiteral,
+        SyntaxKind.RegularExpressionLiteral,
+        SyntaxKind.ThisKeyword,
+        SyntaxKind.PlusPlusToken,
+        SyntaxKind.MinusMinusToken,
+        SyntaxKind.CloseParenToken,
+        SyntaxKind.CloseBracketToken,
+        SyntaxKind.CloseBraceToken,
+        SyntaxKind.TrueKeyword,
+        SyntaxKind.FalseKeyword,
+    ], token => token, () => true);
+
+    function getNewEndOfLineState(scanner: Scanner, token: SyntaxKind, lastOnTemplateStack: SyntaxKind | undefined): EndOfLineState | undefined {
+        switch (token) {
+            case SyntaxKind.StringLiteral: {
+                // Check to see if we finished up on a multiline string literal.
+                if (!scanner.isUnterminated()) return undefined;
+
+                const tokenText = scanner.getTokenText();
+                const lastCharIndex = tokenText.length - 1;
+                let numBackslashes = 0;
+                while (tokenText.charCodeAt(lastCharIndex - numBackslashes) === CharacterCodes.backslash) {
+                    numBackslashes++;
+                }
+
+                // If we have an odd number of backslashes, then the multiline string is unclosed
+                if ((numBackslashes & 1) === 0) return undefined;
+                return tokenText.charCodeAt(0) === CharacterCodes.doubleQuote ? EndOfLineState.InDoubleQuoteStringLiteral : EndOfLineState.InSingleQuoteStringLiteral;
+            }
+            case SyntaxKind.MultiLineCommentTrivia:
+                // Check to see if the multiline comment was unclosed.
+                return scanner.isUnterminated() ? EndOfLineState.InMultiLineCommentTrivia : undefined;
+            default:
+                if (isTemplateLiteralKind(token)) {
+                    if (!scanner.isUnterminated()) {
+                        return undefined;
+                    }
+                    switch (token) {
+                        case SyntaxKind.TemplateTail:
+                            return EndOfLineState.InTemplateMiddleOrTail;
+                        case SyntaxKind.NoSubstitutionTemplateLiteral:
+                            return EndOfLineState.InTemplateHeadOrNoSubstitutionTemplate;
+                        default:
+                            throw Debug.fail("Only 'NoSubstitutionTemplateLiteral's and 'TemplateTail's can be unterminated; got SyntaxKind #" + token);
+                    }
+                }
+                return lastOnTemplateStack === SyntaxKind.TemplateHead ? EndOfLineState.InTemplateSubstitutionPosition : undefined;
+        }
+    }
+
+    function pushEncodedClassification(start: number, end: number, offset: number, classification: ClassificationType, result: Push<number>): void {
+        if (classification === ClassificationType.whiteSpace) {
+            // Don't bother with whitespace classifications.  They're not needed.
+            return;
+        }
+
+        if (start === 0 && offset > 0) {
+            // We're classifying the first token, and this was a case where we prepended text.
+            // We should consider the start of this token to be at the start of the original text.
+            start += offset;
+        }
+
+        const length = end - start;
+        if (length > 0) {
+            // All our tokens are in relation to the augmented text.  Move them back to be
+            // relative to the original text.
+            result.push(start - offset, length, classification);
+        }
+    }
+
+    function convertClassificationsToResult(classifications: Classifications, text: string): ClassificationResult {
+        const entries: ClassificationInfo[] = [];
+        const dense = classifications.spans;
+        let lastEnd = 0;
+
+        for (let i = 0; i < dense.length; i += 3) {
+            const start = dense[i];
+            const length = dense[i + 1];
+            const type = <ClassificationType>dense[i + 2];
+
+            // Make a whitespace entry between the last item and this one.
+            if (lastEnd >= 0) {
+                const whitespaceLength = start - lastEnd;
+                if (whitespaceLength > 0) {
+                    entries.push({ length: whitespaceLength, classification: TokenClass.Whitespace });
+                }
+            }
+
+            entries.push({ length, classification: convertClassification(type) });
+            lastEnd = start + length;
+        }
+
+        const whitespaceLength = text.length - lastEnd;
+        if (whitespaceLength > 0) {
+            entries.push({ length: whitespaceLength, classification: TokenClass.Whitespace });
+        }
+
+        return { entries, finalLexState: classifications.endOfLineState };
+    }
+
+    function convertClassification(type: ClassificationType): TokenClass {
+        switch (type) {
+            case ClassificationType.comment: return TokenClass.Comment;
+            case ClassificationType.keyword: return TokenClass.Keyword;
+            case ClassificationType.numericLiteral: return TokenClass.NumberLiteral;
+            case ClassificationType.operator: return TokenClass.Operator;
+            case ClassificationType.stringLiteral: return TokenClass.StringLiteral;
+            case ClassificationType.whiteSpace: return TokenClass.Whitespace;
+            case ClassificationType.punctuation: return TokenClass.Punctuation;
+            case ClassificationType.identifier:
+            case ClassificationType.className:
+            case ClassificationType.enumName:
+            case ClassificationType.interfaceName:
+            case ClassificationType.moduleName:
+            case ClassificationType.typeParameterName:
+            case ClassificationType.typeAliasName:
+            case ClassificationType.text:
+            case ClassificationType.parameterName:
+                return TokenClass.Identifier;
+            default:
+                return undefined!; // TODO: GH#18217 Debug.assertNever(type);
+        }
+    }
+
+    /** Returns true if 'keyword2' can legally follow 'keyword1' in any language construct. */
+    function canFollow(keyword1: SyntaxKind, keyword2: SyntaxKind): boolean {
+        if (!isAccessibilityModifier(keyword1)) {
+            // Assume any other keyword combination is legal.
+            // This can be refined in the future if there are more cases we want the classifier to be better at.
+            return true;
+        }
+        switch (keyword2) {
+            case SyntaxKind.GetKeyword:
+            case SyntaxKind.SetKeyword:
+            case SyntaxKind.ConstructorKeyword:
+            case SyntaxKind.StaticKeyword:
+                return true; // Allow things like "public get", "public constructor" and "public static".
+            default:
+                return false; // Any other keyword following "public" is actually an identifier, not a real keyword.
+        }
+    }
+
+    function getPrefixFromLexState(lexState: EndOfLineState): { readonly prefix: string, readonly pushTemplate?: true } {
+        // If we're in a string literal, then prepend: "\
+        // (and a newline).  That way when we lex we'll think we're still in a string literal.
+        //
+        // If we're in a multiline comment, then prepend: /*
+        // (and a newline).  That way when we lex we'll think we're still in a multiline comment.
+        switch (lexState) {
+            case EndOfLineState.InDoubleQuoteStringLiteral:
+                return { prefix: "\"\\\n" };
+            case EndOfLineState.InSingleQuoteStringLiteral:
+                return { prefix: "'\\\n" };
+            case EndOfLineState.InMultiLineCommentTrivia:
+                return { prefix: "/*\n" };
+            case EndOfLineState.InTemplateHeadOrNoSubstitutionTemplate:
+                return { prefix: "`\n" };
+            case EndOfLineState.InTemplateMiddleOrTail:
+                return { prefix: "}\n", pushTemplate: true };
+            case EndOfLineState.InTemplateSubstitutionPosition:
+                return { prefix: "", pushTemplate: true };
+            case EndOfLineState.None:
+                return { prefix: "" };
+            default:
+                throw Debug.assertNever(lexState);
+        }
+    }
+
+    function isBinaryExpressionOperatorToken(token: SyntaxKind): boolean {
+        switch (token) {
+            case SyntaxKind.AsteriskToken:
+            case SyntaxKind.SlashToken:
+            case SyntaxKind.PercentToken:
+            case SyntaxKind.PlusToken:
+            case SyntaxKind.MinusToken:
+            case SyntaxKind.LessThanLessThanToken:
+            case SyntaxKind.GreaterThanGreaterThanToken:
+            case SyntaxKind.GreaterThanGreaterThanGreaterThanToken:
+            case SyntaxKind.LessThanToken:
+            case SyntaxKind.GreaterThanToken:
+            case SyntaxKind.LessThanEqualsToken:
+            case SyntaxKind.GreaterThanEqualsToken:
+            case SyntaxKind.InstanceOfKeyword:
+            case SyntaxKind.InKeyword:
+            case SyntaxKind.AsKeyword:
+            case SyntaxKind.EqualsEqualsToken:
+            case SyntaxKind.ExclamationEqualsToken:
+            case SyntaxKind.EqualsEqualsEqualsToken:
+            case SyntaxKind.ExclamationEqualsEqualsToken:
+            case SyntaxKind.AmpersandToken:
+            case SyntaxKind.CaretToken:
+            case SyntaxKind.BarToken:
+            case SyntaxKind.AmpersandAmpersandToken:
+            case SyntaxKind.BarBarToken:
+            case SyntaxKind.BarEqualsToken:
+            case SyntaxKind.AmpersandEqualsToken:
+            case SyntaxKind.CaretEqualsToken:
+            case SyntaxKind.LessThanLessThanEqualsToken:
+            case SyntaxKind.GreaterThanGreaterThanEqualsToken:
+            case SyntaxKind.GreaterThanGreaterThanGreaterThanEqualsToken:
+            case SyntaxKind.PlusEqualsToken:
+            case SyntaxKind.MinusEqualsToken:
+            case SyntaxKind.AsteriskEqualsToken:
+            case SyntaxKind.SlashEqualsToken:
+            case SyntaxKind.PercentEqualsToken:
+            case SyntaxKind.EqualsToken:
+            case SyntaxKind.CommaToken:
+                return true;
+            default:
+                return false;
+        }
+    }
+
+    function isPrefixUnaryExpressionOperatorToken(token: SyntaxKind): boolean {
+        switch (token) {
+            case SyntaxKind.PlusToken:
+            case SyntaxKind.MinusToken:
+            case SyntaxKind.TildeToken:
+            case SyntaxKind.ExclamationToken:
+            case SyntaxKind.PlusPlusToken:
+            case SyntaxKind.MinusMinusToken:
+                return true;
+            default:
+                return false;
+        }
+    }
+
+    function classFromKind(token: SyntaxKind): ClassificationType {
+        if (isKeyword(token)) {
+            return ClassificationType.keyword;
+        }
+        else if (isBinaryExpressionOperatorToken(token) || isPrefixUnaryExpressionOperatorToken(token)) {
+            return ClassificationType.operator;
+        }
+        else if (token >= SyntaxKind.FirstPunctuation && token <= SyntaxKind.LastPunctuation) {
+            return ClassificationType.punctuation;
+        }
+
+        switch (token) {
+            case SyntaxKind.NumericLiteral:
+                return ClassificationType.numericLiteral;
+            case SyntaxKind.StringLiteral:
+                return ClassificationType.stringLiteral;
+            case SyntaxKind.RegularExpressionLiteral:
+                return ClassificationType.regularExpressionLiteral;
+            case SyntaxKind.ConflictMarkerTrivia:
+            case SyntaxKind.MultiLineCommentTrivia:
+            case SyntaxKind.SingleLineCommentTrivia:
+                return ClassificationType.comment;
+            case SyntaxKind.WhitespaceTrivia:
+            case SyntaxKind.NewLineTrivia:
+                return ClassificationType.whiteSpace;
+            case SyntaxKind.Identifier:
+            default:
+                if (isTemplateLiteralKind(token)) {
+                    return ClassificationType.stringLiteral;
+                }
+                return ClassificationType.identifier;
+        }
+    }
+
+    /* @internal */
+    export function getSemanticClassifications(typeChecker: TypeChecker, cancellationToken: CancellationToken, sourceFile: SourceFile, classifiableNames: UnderscoreEscapedMap<true>, span: TextSpan): ClassifiedSpan[] {
+        return convertClassificationsToSpans(getEncodedSemanticClassifications(typeChecker, cancellationToken, sourceFile, classifiableNames, span));
+    }
+
+    function checkForClassificationCancellation(cancellationToken: CancellationToken, kind: SyntaxKind) {
+        // We don't want to actually call back into our host on every node to find out if we've
+        // been canceled.  That would be an enormous amount of chattyness, along with the all
+        // the overhead of marshalling the data to/from the host.  So instead we pick a few
+        // reasonable node kinds to bother checking on.  These node kinds represent high level
+        // constructs that we would expect to see commonly, but just at a far less frequent
+        // interval.
+        //
+        // For example, in checker.ts (around 750k) we only have around 600 of these constructs.
+        // That means we're calling back into the host around every 1.2k of the file we process.
+        // Lib.d.ts has similar numbers.
+        switch (kind) {
+            case SyntaxKind.ModuleDeclaration:
+            case SyntaxKind.ClassDeclaration:
+            case SyntaxKind.InterfaceDeclaration:
+            case SyntaxKind.FunctionDeclaration:
+                cancellationToken.throwIfCancellationRequested();
+        }
+    }
+
+    /* @internal */
+    export function getEncodedSemanticClassifications(typeChecker: TypeChecker, cancellationToken: CancellationToken, sourceFile: SourceFile, classifiableNames: UnderscoreEscapedMap<true>, span: TextSpan): Classifications {
+        const spans: number[] = [];
+        sourceFile.forEachChild(function cb(node: Node): void {
+            // Only walk into nodes that intersect the requested span.
+            if (!node || !textSpanIntersectsWith(span, node.pos, node.getFullWidth())) {
+                return;
+            }
+
+            checkForClassificationCancellation(cancellationToken, node.kind);
+            // Only bother calling into the typechecker if this is an identifier that
+            // could possibly resolve to a type name.  This makes classification run
+            // in a third of the time it would normally take.
+            if (isIdentifier(node) && !nodeIsMissing(node) && classifiableNames.has(node.escapedText)) {
+                const symbol = typeChecker.getSymbolAtLocation(node);
+                const type = symbol && classifySymbol(symbol, getMeaningFromLocation(node), typeChecker);
+                if (type) {
+                    pushClassification(node.getStart(sourceFile), node.getEnd(), type);
+                }
+            }
+
+            node.forEachChild(cb);
+        });
+        return { spans, endOfLineState: EndOfLineState.None };
+
+        function pushClassification(start: number, end: number, type: ClassificationType): void {
+            spans.push(start);
+            spans.push(end - start);
+            spans.push(type);
+        }
+    }
+
+    function classifySymbol(symbol: Symbol, meaningAtPosition: SemanticMeaning, checker: TypeChecker): ClassificationType | undefined {
+        const flags = symbol.getFlags();
+        if ((flags & SymbolFlags.Classifiable) === SymbolFlags.None) {
+            return undefined;
+        }
+        else if (flags & SymbolFlags.Class) {
+            return ClassificationType.className;
+        }
+        else if (flags & SymbolFlags.Enum) {
+            return ClassificationType.enumName;
+        }
+        else if (flags & SymbolFlags.TypeAlias) {
+            return ClassificationType.typeAliasName;
+        }
+        else if (flags & SymbolFlags.Module) {
+            // Only classify a module as such if
+            //  - It appears in a namespace context.
+            //  - There exists a module declaration which actually impacts the value side.
+            return meaningAtPosition & SemanticMeaning.Namespace || meaningAtPosition & SemanticMeaning.Value && hasValueSideModule(symbol) ? ClassificationType.moduleName : undefined;
+        }
+        else if (flags & SymbolFlags.Alias) {
+            return classifySymbol(checker.getAliasedSymbol(symbol), meaningAtPosition, checker);
+        }
+        else if (meaningAtPosition & SemanticMeaning.Type) {
+            return flags & SymbolFlags.Interface ? ClassificationType.interfaceName : flags & SymbolFlags.TypeParameter ? ClassificationType.typeParameterName : undefined;
+        }
+        else {
+            return undefined;
+        }
+    }
+
+    /** Returns true if there exists a module that introduces entities on the value side. */
+    function hasValueSideModule(symbol: Symbol): boolean {
+        return some(symbol.declarations, declaration =>
+            isModuleDeclaration(declaration) && getModuleInstanceState(declaration) === ModuleInstanceState.Instantiated);
+    }
+
+    function getClassificationTypeName(type: ClassificationType): ClassificationTypeNames {
+        switch (type) {
+            case ClassificationType.comment: return ClassificationTypeNames.comment;
+            case ClassificationType.identifier: return ClassificationTypeNames.identifier;
+            case ClassificationType.keyword: return ClassificationTypeNames.keyword;
+            case ClassificationType.numericLiteral: return ClassificationTypeNames.numericLiteral;
+            case ClassificationType.operator: return ClassificationTypeNames.operator;
+            case ClassificationType.stringLiteral: return ClassificationTypeNames.stringLiteral;
+            case ClassificationType.whiteSpace: return ClassificationTypeNames.whiteSpace;
+            case ClassificationType.text: return ClassificationTypeNames.text;
+            case ClassificationType.punctuation: return ClassificationTypeNames.punctuation;
+            case ClassificationType.className: return ClassificationTypeNames.className;
+            case ClassificationType.enumName: return ClassificationTypeNames.enumName;
+            case ClassificationType.interfaceName: return ClassificationTypeNames.interfaceName;
+            case ClassificationType.moduleName: return ClassificationTypeNames.moduleName;
+            case ClassificationType.typeParameterName: return ClassificationTypeNames.typeParameterName;
+            case ClassificationType.typeAliasName: return ClassificationTypeNames.typeAliasName;
+            case ClassificationType.parameterName: return ClassificationTypeNames.parameterName;
+            case ClassificationType.docCommentTagName: return ClassificationTypeNames.docCommentTagName;
+            case ClassificationType.jsxOpenTagName: return ClassificationTypeNames.jsxOpenTagName;
+            case ClassificationType.jsxCloseTagName: return ClassificationTypeNames.jsxCloseTagName;
+            case ClassificationType.jsxSelfClosingTagName: return ClassificationTypeNames.jsxSelfClosingTagName;
+            case ClassificationType.jsxAttribute: return ClassificationTypeNames.jsxAttribute;
+            case ClassificationType.jsxText: return ClassificationTypeNames.jsxText;
+            case ClassificationType.jsxAttributeStringLiteralValue: return ClassificationTypeNames.jsxAttributeStringLiteralValue;
+            default: return undefined!; // TODO: GH#18217 throw Debug.assertNever(type);
+        }
+    }
+
+    function convertClassificationsToSpans(classifications: Classifications): ClassifiedSpan[] {
+        Debug.assert(classifications.spans.length % 3 === 0);
+        const dense = classifications.spans;
+        const result: ClassifiedSpan[] = [];
+        for (let i = 0; i < dense.length; i += 3) {
+            result.push({
+                textSpan: createTextSpan(dense[i], dense[i + 1]),
+                classificationType: getClassificationTypeName(dense[i + 2])
+            });
+        }
+
+        return result;
+    }
+
+    /* @internal */
+    export function getSyntacticClassifications(cancellationToken: CancellationToken, sourceFile: SourceFile, span: TextSpan): ClassifiedSpan[] {
+        return convertClassificationsToSpans(getEncodedSyntacticClassifications(cancellationToken, sourceFile, span));
+    }
+
+    /* @internal */
+    export function getEncodedSyntacticClassifications(cancellationToken: CancellationToken, sourceFile: SourceFile, span: TextSpan): Classifications {
+        const spanStart = span.start;
+        const spanLength = span.length;
+
+        // Make a scanner we can get trivia from.
+        const triviaScanner = createScanner(ScriptTarget.Latest, /*skipTrivia*/ false, sourceFile.languageVariant, sourceFile.text);
+        const mergeConflictScanner = createScanner(ScriptTarget.Latest, /*skipTrivia*/ false, sourceFile.languageVariant, sourceFile.text);
+
+        const result: number[] = [];
+        processElement(sourceFile);
+
+        return { spans: result, endOfLineState: EndOfLineState.None };
+
+        function pushClassification(start: number, length: number, type: ClassificationType) {
+            result.push(start);
+            result.push(length);
+            result.push(type);
+        }
+
+        function classifyLeadingTriviaAndGetTokenStart(token: Node): number {
+            triviaScanner.setTextPos(token.pos);
+            while (true) {
+                const start = triviaScanner.getTextPos();
+                // only bother scanning if we have something that could be trivia.
+                if (!couldStartTrivia(sourceFile.text, start)) {
+                    return start;
+                }
+
+                const kind = triviaScanner.scan();
+                const end = triviaScanner.getTextPos();
+                const width = end - start;
+
+                // The moment we get something that isn't trivia, then stop processing.
+                if (!isTrivia(kind)) {
+                    return start;
+                }
+
+                // Don't bother with newlines/whitespace.
+                if (kind === SyntaxKind.NewLineTrivia || kind === SyntaxKind.WhitespaceTrivia) {
+                    continue;
+                }
+
+                // Only bother with the trivia if it at least intersects the span of interest.
+                if (isComment(kind)) {
+                    classifyComment(token, kind, start, width);
+
+                    // Classifying a comment might cause us to reuse the trivia scanner
+                    // (because of jsdoc comments).  So after we classify the comment make
+                    // sure we set the scanner position back to where it needs to be.
+                    triviaScanner.setTextPos(end);
+                    continue;
+                }
+
+                if (kind === SyntaxKind.ConflictMarkerTrivia) {
+                    const text = sourceFile.text;
+                    const ch = text.charCodeAt(start);
+
+                    // for the <<<<<<< and >>>>>>> markers, we just add them in as comments
+                    // in the classification stream.
+                    if (ch === CharacterCodes.lessThan || ch === CharacterCodes.greaterThan) {
+                        pushClassification(start, width, ClassificationType.comment);
+                        continue;
+                    }
+
+                    // for the ||||||| and ======== markers, add a comment for the first line,
+                    // and then lex all subsequent lines up until the end of the conflict marker.
+                    Debug.assert(ch === CharacterCodes.bar || ch === CharacterCodes.equals);
+                    classifyDisabledMergeCode(text, start, end);
+                }
+            }
+        }
+
+        function classifyComment(token: Node, kind: SyntaxKind, start: number, width: number) {
+            if (kind === SyntaxKind.MultiLineCommentTrivia) {
+                // See if this is a doc comment.  If so, we'll classify certain portions of it
+                // specially.
+                const docCommentAndDiagnostics = parseIsolatedJSDocComment(sourceFile.text, start, width);
+                if (docCommentAndDiagnostics && docCommentAndDiagnostics.jsDoc) {
+                    // TODO: This should be predicated on `token["kind"]` being compatible with `HasJSDoc["kind"]`
+                    docCommentAndDiagnostics.jsDoc.parent = token as HasJSDoc;
+                    classifyJSDocComment(docCommentAndDiagnostics.jsDoc);
+                    return;
+                }
+            }
+
+            // Simple comment.  Just add as is.
+            pushCommentRange(start, width);
+        }
+
+        function pushCommentRange(start: number, width: number) {
+            pushClassification(start, width, ClassificationType.comment);
+        }
+
+        function classifyJSDocComment(docComment: JSDoc) {
+            let pos = docComment.pos;
+
+            if (docComment.tags) {
+                for (const tag of docComment.tags) {
+                    // As we walk through each tag, classify the portion of text from the end of
+                    // the last tag (or the start of the entire doc comment) as 'comment'.
+                    if (tag.pos !== pos) {
+                        pushCommentRange(pos, tag.pos - pos);
+                    }
+
+                    pushClassification(tag.atToken.pos, tag.atToken.end - tag.atToken.pos, ClassificationType.punctuation); // "@"
+                    pushClassification(tag.tagName.pos, tag.tagName.end - tag.tagName.pos, ClassificationType.docCommentTagName); // e.g. "param"
+
+                    pos = tag.tagName.end;
+
+                    switch (tag.kind) {
+                        case SyntaxKind.JSDocParameterTag:
+                            processJSDocParameterTag(<JSDocParameterTag>tag);
+                            break;
+                        case SyntaxKind.JSDocTemplateTag:
+                            processJSDocTemplateTag(<JSDocTemplateTag>tag);
+                            break;
+                        case SyntaxKind.JSDocTypeTag:
+                            processElement((<JSDocTypeTag>tag).typeExpression!);
+                            break;
+                        case SyntaxKind.JSDocReturnTag:
+                            processElement((<JSDocReturnTag>tag).typeExpression!);
+                            break;
+                    }
+
+                    pos = tag.end;
+                }
+            }
+
+            if (pos !== docComment.end) {
+                pushCommentRange(pos, docComment.end - pos);
+            }
+
+            return;
+
+            function processJSDocParameterTag(tag: JSDocParameterTag) {
+                if (tag.isNameFirst) {
+                    pushCommentRange(pos, tag.name.pos - pos);
+                    pushClassification(tag.name.pos, tag.name.end - tag.name.pos, ClassificationType.parameterName);
+                    pos = tag.name.end;
+                }
+
+                if (tag.typeExpression) {
+                    pushCommentRange(pos, tag.typeExpression.pos - pos);
+                    processElement(tag.typeExpression);
+                    pos = tag.typeExpression.end;
+                }
+
+                if (!tag.isNameFirst) {
+                    pushCommentRange(pos, tag.name.pos - pos);
+                    pushClassification(tag.name.pos, tag.name.end - tag.name.pos, ClassificationType.parameterName);
+                    pos = tag.name.end;
+                }
+            }
+        }
+
+        function processJSDocTemplateTag(tag: JSDocTemplateTag) {
+            for (const child of tag.getChildren()) {
+                processElement(child);
+            }
+        }
+
+        function classifyDisabledMergeCode(text: string, start: number, end: number) {
+            // Classify the line that the ||||||| or ======= marker is on as a comment.
+            // Then just lex all further tokens and add them to the result.
+            let i: number;
+            for (i = start; i < end; i++) {
+                if (isLineBreak(text.charCodeAt(i))) {
+                    break;
+                }
+            }
+            pushClassification(start, i - start, ClassificationType.comment);
+            mergeConflictScanner.setTextPos(i);
+
+            while (mergeConflictScanner.getTextPos() < end) {
+                classifyDisabledCodeToken();
+            }
+        }
+
+        function classifyDisabledCodeToken() {
+            const start = mergeConflictScanner.getTextPos();
+            const tokenKind = mergeConflictScanner.scan();
+            const end = mergeConflictScanner.getTextPos();
+
+            const type = classifyTokenType(tokenKind);
+            if (type) {
+                pushClassification(start, end - start, type);
+            }
+        }
+
+        /**
+         * Returns true if node should be treated as classified and no further processing is required.
+         * False will mean that node is not classified and traverse routine should recurse into node contents.
+         */
+        function tryClassifyNode(node: Node): boolean {
+            if (isJSDoc(node)) {
+                return true;
+            }
+
+            if (nodeIsMissing(node)) {
+                return true;
+            }
+
+            const classifiedElementName = tryClassifyJsxElementName(node);
+            if (!isToken(node) && node.kind !== SyntaxKind.JsxText && classifiedElementName === undefined) {
+                return false;
+            }
+
+            const tokenStart = node.kind === SyntaxKind.JsxText ? node.pos : classifyLeadingTriviaAndGetTokenStart(node);
+
+            const tokenWidth = node.end - tokenStart;
+            Debug.assert(tokenWidth >= 0);
+            if (tokenWidth > 0) {
+                const type = classifiedElementName || classifyTokenType(node.kind, node);
+                if (type) {
+                    pushClassification(tokenStart, tokenWidth, type);
+                }
+            }
+
+            return true;
+        }
+
+        function tryClassifyJsxElementName(token: Node): ClassificationType | undefined {
+            switch (token.parent && token.parent.kind) {
+                case SyntaxKind.JsxOpeningElement:
+                    if ((<JsxOpeningElement>token.parent).tagName === token) {
+                        return ClassificationType.jsxOpenTagName;
+                    }
+                    break;
+                case SyntaxKind.JsxClosingElement:
+                    if ((<JsxClosingElement>token.parent).tagName === token) {
+                        return ClassificationType.jsxCloseTagName;
+                    }
+                    break;
+                case SyntaxKind.JsxSelfClosingElement:
+                    if ((<JsxSelfClosingElement>token.parent).tagName === token) {
+                        return ClassificationType.jsxSelfClosingTagName;
+                    }
+                    break;
+                case SyntaxKind.JsxAttribute:
+                    if ((<JsxAttribute>token.parent).name === token) {
+                        return ClassificationType.jsxAttribute;
+                    }
+                    break;
+            }
+            return undefined;
+        }
+
+        // for accurate classification, the actual token should be passed in.  however, for
+        // cases like 'disabled merge code' classification, we just get the token kind and
+        // classify based on that instead.
+        function classifyTokenType(tokenKind: SyntaxKind, token?: Node): ClassificationType | undefined {
+            if (isKeyword(tokenKind)) {
+                return ClassificationType.keyword;
+            }
+
+            // Special case < and >  If they appear in a generic context they are punctuation,
+            // not operators.
+            if (tokenKind === SyntaxKind.LessThanToken || tokenKind === SyntaxKind.GreaterThanToken) {
+                // If the node owning the token has a type argument list or type parameter list, then
+                // we can effectively assume that a '<' and '>' belong to those lists.
+                if (token && getTypeArgumentOrTypeParameterList(token.parent)) {
+                    return ClassificationType.punctuation;
+                }
+            }
+
+            if (isPunctuation(tokenKind)) {
+                if (token) {
+                    const parent = token.parent;
+                    if (tokenKind === SyntaxKind.EqualsToken) {
+                        // the '=' in a variable declaration is special cased here.
+                        if (parent.kind === SyntaxKind.VariableDeclaration ||
+                            parent.kind === SyntaxKind.PropertyDeclaration ||
+                            parent.kind === SyntaxKind.Parameter ||
+                            parent.kind === SyntaxKind.JsxAttribute) {
+                            return ClassificationType.operator;
+                        }
+                    }
+
+                    if (parent.kind === SyntaxKind.BinaryExpression ||
+                        parent.kind === SyntaxKind.PrefixUnaryExpression ||
+                        parent.kind === SyntaxKind.PostfixUnaryExpression ||
+                        parent.kind === SyntaxKind.ConditionalExpression) {
+                        return ClassificationType.operator;
+                    }
+                }
+
+                return ClassificationType.punctuation;
+            }
+            else if (tokenKind === SyntaxKind.NumericLiteral) {
+                return ClassificationType.numericLiteral;
+            }
+            else if (tokenKind === SyntaxKind.StringLiteral) {
+                // TODO: GH#18217
+                return token!.parent.kind === SyntaxKind.JsxAttribute ? ClassificationType.jsxAttributeStringLiteralValue : ClassificationType.stringLiteral;
+            }
+            else if (tokenKind === SyntaxKind.RegularExpressionLiteral) {
+                // TODO: we should get another classification type for these literals.
+                return ClassificationType.stringLiteral;
+            }
+            else if (isTemplateLiteralKind(tokenKind)) {
+                // TODO (drosen): we should *also* get another classification type for these literals.
+                return ClassificationType.stringLiteral;
+            }
+            else if (tokenKind === SyntaxKind.JsxText) {
+                return ClassificationType.jsxText;
+            }
+            else if (tokenKind === SyntaxKind.Identifier) {
+                if (token) {
+                    switch (token.parent.kind) {
+                        case SyntaxKind.ClassDeclaration:
+                            if ((<ClassDeclaration>token.parent).name === token) {
+                                return ClassificationType.className;
+                            }
+                            return;
+                        case SyntaxKind.TypeParameter:
+                            if ((<TypeParameterDeclaration>token.parent).name === token) {
+                                return ClassificationType.typeParameterName;
+                            }
+                            return;
+                        case SyntaxKind.InterfaceDeclaration:
+                            if ((<InterfaceDeclaration>token.parent).name === token) {
+                                return ClassificationType.interfaceName;
+                            }
+                            return;
+                        case SyntaxKind.EnumDeclaration:
+                            if ((<EnumDeclaration>token.parent).name === token) {
+                                return ClassificationType.enumName;
+                            }
+                            return;
+                        case SyntaxKind.ModuleDeclaration:
+                            if ((<ModuleDeclaration>token.parent).name === token) {
+                                return ClassificationType.moduleName;
+                            }
+                            return;
+                        case SyntaxKind.Parameter:
+                            if ((<ParameterDeclaration>token.parent).name === token) {
+                                return isThisIdentifier(token) ? ClassificationType.keyword : ClassificationType.parameterName;
+                            }
+                            return;
+                    }
+                }
+                return ClassificationType.identifier;
+            }
+        }
+
+        function processElement(element: Node) {
+            if (!element) {
+                return;
+            }
+
+            // Ignore nodes that don't intersect the original span to classify.
+            if (decodedTextSpanIntersectsWith(spanStart, spanLength, element.pos, element.getFullWidth())) {
+                checkForClassificationCancellation(cancellationToken, element.kind);
+
+                for (const child of element.getChildren(sourceFile)) {
+                    if (!tryClassifyNode(child)) {
+                        // Recurse into our child nodes.
+                        processElement(child);
+                    }
+                }
+            }
+        }
+    }
+}